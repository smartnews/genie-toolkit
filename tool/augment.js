// -*- mode: js; indent-tabs-mode: nil; js-basic-offset: 4 -*-
//
// This file is part of Genie
//
// Copyright 2019-2020 The Board of Trustees of the Leland Stanford Junior University
//
// Licensed under the Apache License, Version 2.0 (the "License");
// you may not use this file except in compliance with the License.
// You may obtain a copy of the License at
//
//    http://www.apache.org/licenses/LICENSE-2.0
//
// Unless required by applicable law or agreed to in writing, software
// distributed under the License is distributed on an "AS IS" BASIS,
// WITHOUT WARRANTIES OR CONDITIONS OF ANY KIND, either express or implied.
// See the License for the specific language governing permissions and
// limitations under the License.
//
// Author: Giovanni Campagna <gcampagn@cs.stanford.edu>
//          Mehrad Moradshahi <mehrad@cs.stanford.edu>
"use strict";

import * as fs from 'fs';

import { DatasetParser, DatasetStringifier } from '../lib/dataset-tools/parsers';
import parallelize from '../lib/utils/parallelize';
import { AVAILABLE_LANGUAGES } from '../lib/languages';

import * as StreamUtils from '../lib/utils/stream-utils';
import { maybeCreateReadStream, readAllLines } from './lib/argutils';
import ProgressBar from './lib/progress_bar';

<<<<<<< HEAD
export function initArgparse(subparsers) {
    const parser = subparsers.add_parser('augment', {
        add_help: true,
        description: "Apply parameter replacement and misc augmentations on a Genie dataset."
    });
    parser.add_argument('-o', '--output', {
        required: true,
        type: fs.createWriteStream
    });
    parser.add_argument('-l', '--locale', {
        required: false,
        default: 'en-US',
        help: `BGP 47 locale tag of the language to generate (defaults to 'en-US', English)`
    });
    parser.add_argument('--param-locale', {
        required: false,
        help: `BGP 47 locale tag of the language for parameter values (defaults to the same value as --locale)`
    });
    parser.add_argument('-t', '--target-language', {
        required: false,
        default: 'thingtalk',
        choices: AVAILABLE_LANGUAGES,
        help: `The programming language to generate`
    });
    parser.add_argument('--thingpedia', {
        required: true,
        help: 'Path to ThingTalk file containing class definitions.'
    });
    parser.add_argument('--parameter-datasets', {
        required: true,
        help: 'TSV file containing the paths to datasets for strings and entity types.'
    });
    parser.add_argument('input_file', {
        nargs: '+',
        type: maybeCreateReadStream,
        help: 'Input datasets to augment (in TSV format); use - for standard input'
    });
    parser.add_argument('--contextual', {
        action: 'store_true',
        help: 'Process a contextual dataset.',
        default: false
    });
    parser.add_argument('--quoted-fraction', {
        type: Number,
        default: 0.1,
        metavar: 'FRACTION',
        help: 'Fraction of sentences that will not have their quoted parameters replaced',
    });
    parser.add_argument('--untyped-string-probability', {
        type: Number,
        default: 0.0,
        metavar: 'FRACTION',
        help: 'Fraction of sentences that will have generic text in their string parameters'
    });
    parser.add_argument('--max-span-length', {
        type: Number,
        default: 10,
        metavar: 'LENGTH',
        help: 'Maximum length of a string parameter (in words)'
    });
    parser.add_argument('--synthetic-expand-factor', {
        type: Number,
        default: 5,
        metavar: 'FACTOR',
        help: 'Expansion factor of synthetic sentences (including augmented synthetic)'
    });
    parser.add_argument('--quoted-paraphrasing-expand-factor', {
        type: Number,
        default: 30,
        metavar: 'FACTOR',
        help: 'Expansion factor of paraphrased sentences with quoted parameters'
    });
    parser.add_argument('--no-quote-paraphrasing-expand-factor', {
        type: Number,
        default: 10,
        metavar: 'FACTOR',
        help: 'Expansion factor of paraphrased sentences without quoted parameters)'
    });
    parser.add_argument('--single-device-expand-factor', {
        type: Number,
        default: 1,
        metavar: 'FACTOR',
        help: 'Number of sentences to generate with "ask" or "tell" prefixes for single-device commands'
    });
    parser.add_argument('--replace-locations', {
        action: 'store_true',
        help: 'Replace LOCATION tokens with unquoted locations.',
        default: true
    });
    parser.add_argument('--no-replace-locations', {
        action: 'store_false',
        dest: 'replace_locations',
        help: 'Do not replace LOCATION tokens with unquoted locations.',
    });
    parser.add_argument('--replace-numbers', {
        action: 'store_true',
        help: 'Replace NUMBER tokens with actual values.',
        default: false
    });
    parser.add_argument('--no-replace-numbers', {
        action: 'store_false',
        dest: 'replace_numbers',
        help: 'Do not replace NUMBER tokens',
    });
    parser.add_argument('--requotable', {
        action: 'store_true',
        help: 'Replace parameters in a way that they can be requoted later (defaults to true).',
        default: true
    });
    parser.add_argument('--no-requotable', {
        action: 'store_false',
        dest: 'requotable',
        help: 'Allow the replacement of a parameter in the sentence and in the program to differ (making requoting impossible).',
    });
    parser.add_argument('--clean-parameters', {
        action: 'store_true',
        help: 'Take extra effort to use parameters that are simple and do not include punctuation marks',
        default: false
    });
    parser.add_argument('--sampling-type', {
        choices: ['default', 'random'],
        help: 'Random strategy assigns random weights to parameters instead of reading from file',
        default: false
    });
    parser.add_argument('--num-attempts', {
        type: Number,
        default: 10000,
        help: 'Maximum number of attempts to replace a parameter value'
    });
    parser.add_argument('--debug', {
        action: 'store_true',
        help: 'Enable debugging.',
        default: true
    });
    parser.add_argument('--no-debug', {
        action: 'store_false',
        dest: 'debug',
        help: 'Disable debugging.',
    });
    parser.add_argument('--random-seed', {
        default: 'almond is awesome',
        help: 'Random seed'
    });
    parser.add_argument('--parallelize', {
        type: Number,
        help: 'Run N threads in parallel (requires --experimental-worker support)',
        metavar: 'N',
        default: 1,
    });
    parser.add_argument('--override-flags', {
        required: false,
        default: '',
        help: 'Override input sentence flags with the provided flag(s)'
    });
}
=======
module.exports = {
    initArgparse(subparsers) {
        const parser = subparsers.add_parser('augment', {
            add_help: true,
            description: "Apply parameter replacement and misc augmentations on a Genie dataset."
        });
        parser.add_argument('-o', '--output', {
            required: true,
            type: fs.createWriteStream
        });
        parser.add_argument('-l', '--locale', {
            required: false,
            default: 'en-US',
            help: `BGP 47 locale tag of the language to generate (defaults to 'en-US', English)`
        });
        parser.add_argument('--param-locale', {
            required: false,
            help: `BGP 47 locale tag of the language for parameter values (defaults to the same value as --locale)`
        });
        parser.add_argument('-t', '--target-language', {
            required: false,
            default: 'thingtalk',
            choices: AVAILABLE_LANGUAGES,
            help: `The programming language to generate`
        });
        parser.add_argument('--thingpedia', {
            required: true,
            help: 'Path to ThingTalk file containing class definitions.'
        });
        parser.add_argument('--parameter-datasets', {
            required: true,
            help: 'TSV file containing the paths to datasets for strings and entity types.'
        });
        parser.add_argument('input_file', {
            nargs: '+',
            type: maybeCreateReadStream,
            help: 'Input datasets to augment (in TSV format); use - for standard input'
        });
        parser.add_argument('--contextual', {
            action: 'store_true',
            help: 'Process a contextual dataset.',
            default: false
        });
        parser.add_argument('--quoted-fraction', {
            type: Number,
            default: 0.1,
            metavar: 'FRACTION',
            help: 'Fraction of sentences that will not have their quoted parameters replaced',
        });
        parser.add_argument('--untyped-string-probability', {
            type: Number,
            default: 0.0,
            metavar: 'FRACTION',
            help: 'Fraction of sentences that will have generic text in their string parameters'
        });
        parser.add_argument('--max-span-length', {
            type: Number,
            default: 10,
            metavar: 'LENGTH',
            help: 'Maximum length of a string parameter (in words)'
        });
        parser.add_argument('--synthetic-expand-factor', {
            type: Number,
            default: 5,
            metavar: 'FACTOR',
            help: 'Expansion factor of synthetic sentences (including augmented synthetic)'
        });
        parser.add_argument('--quoted-paraphrasing-expand-factor', {
            type: Number,
            default: 30,
            metavar: 'FACTOR',
            help: 'Expansion factor of paraphrased sentences with quoted parameters'
        });
        parser.add_argument('--no-quote-paraphrasing-expand-factor', {
            type: Number,
            default: 10,
            metavar: 'FACTOR',
            help: 'Expansion factor of paraphrased sentences without quoted parameters)'
        });
        parser.add_argument('--single-device-expand-factor', {
            type: Number,
            default: 1,
            metavar: 'FACTOR',
            help: 'Number of sentences to generate with "ask" or "tell" prefixes for single-device commands'
        });
        parser.add_argument('--replace-locations', {
            action: 'store_true',
            help: 'Replace LOCATION tokens with unquoted locations.',
            default: true
        });
        parser.add_argument('--no-replace-locations', {
            action: 'store_false',
            dest: 'replace_locations',
            help: 'Do not replace LOCATION tokens with unquoted locations.',
        });
        parser.add_argument('--replace-numbers', {
            action: 'store_true',
            help: 'Replace NUMBER tokens with actual values.',
            default: false
        });
        parser.add_argument('--no-replace-numbers', {
            action: 'store_false',
            dest: 'replace_numbers',
            help: 'Do not replace NUMBER tokens',
        });
        parser.add_argument('--requotable', {
            action: 'store_true',
            help: 'Replace parameters in a way that they can be requoted later (defaults to true).',
            default: true
        });
        parser.add_argument('--no-requotable', {
            action: 'store_false',
            dest: 'requotable',
            help: 'Allow the replacement of a parameter in the sentence and in the program to differ (making requoting impossible).',
        });
        parser.add_argument('--clean-parameters', {
            action: 'store_true',
            help: 'Take extra effort to use parameters that are simple and do not include punctuation marks',
            default: false
        });
        parser.add_argument('--sampling-type', {
            choices: ['default', 'random', 'uniform'],
            help: 'Random/ Uniform strategy assigns random/ uniform weights to parameters instead of reading from file',
            default: 'default'
        });
        parser.add_argument('--subset-param-set', {
            required: false,
            type: String,
            default: '0.0-1.0',
            help: `Only use a subset of parameter dataset for augmentation in the range {beg}-{end}`
        });
        parser.add_argument('--num-attempts', {
            type: Number,
            default: 10000,
            help: 'Maximum number of attempts to replace a parameter value'
        });
        parser.add_argument('--debug', {
            action: 'store_true',
            help: 'Enable debugging.',
            default: true
        });
        parser.add_argument('--no-debug', {
            action: 'store_false',
            dest: 'debug',
            help: 'Disable debugging.',
        });
        parser.add_argument('--random-seed', {
            default: 'almond is awesome',
            help: 'Random seed'
        });
        parser.add_argument('--parallelize', {
            type: Number,
            help: 'Run N threads in parallel (requires --experimental-worker support)',
            metavar: 'N',
            default: 1,
        });
        parser.add_argument('--override-flags', {
            required: false,
            default: '',
            help: 'Override input sentence flags with the provided flag(s)'
        });
    },

    async execute(args) {
        const inputFile = readAllLines(args.input_file);
        const outputFile = args.output;
        if (!args.param_locale)
            args.param_locale = args.locale;
>>>>>>> cf078a09

export async function execute(args) {
    const inputFile = readAllLines(args.input_file);
    const outputFile = args.output;
    if (!args.param_locale)
        args.param_locale = args.locale;

<<<<<<< HEAD
    const counter = new StreamUtils.CountStream();
=======
        delete args.input_file;
        delete args.output;
        inputFile
            .pipe(new DatasetParser({ contextual: args.contextual, overrideFlags: args.override_flags, parseMultiplePrograms:true }))
            .pipe(counter)
            .pipe(await parallelize(args.parallelize, require.resolve('./workers/augment-worker'), args))
            .pipe(new DatasetStringifier())
            .pipe(outputFile);
>>>>>>> cf078a09

    delete args.input_file;
    delete args.output;
    inputFile
        .pipe(new DatasetParser({ contextual: args.contextual, overrideFlags: args.override_flags }))
        .pipe(counter)
        .pipe(await parallelize(args.parallelize, require.resolve('./workers/augment-worker'), args))
        .pipe(new DatasetStringifier())
        .pipe(outputFile);

    if (!args.debug) {
        const progbar = new ProgressBar(1);
        counter.on('progress', (value) => {
            //console.log(value);
            progbar.update(value);
        });

        // issue an update now to show the progress bar
        progbar.update(0);
    }

    await StreamUtils.waitFinish(outputFile);
}<|MERGE_RESOLUTION|>--- conflicted
+++ resolved
@@ -30,7 +30,6 @@
 import { maybeCreateReadStream, readAllLines } from './lib/argutils';
 import ProgressBar from './lib/progress_bar';
 
-<<<<<<< HEAD
 export function initArgparse(subparsers) {
     const parser = subparsers.add_parser('augment', {
         add_help: true,
@@ -151,9 +150,14 @@
         default: false
     });
     parser.add_argument('--sampling-type', {
-        choices: ['default', 'random'],
+        choices: ['default', 'uniform', 'random'],
         help: 'Random strategy assigns random weights to parameters instead of reading from file',
         default: false
+    });
+    parser.add_argument('--subset-param-set', {
+        required: false,
+        default: '0.0-1.0',
+        help: `Only use a subset of parameter dataset for augmentation in the range {beg}-{end}`
     });
     parser.add_argument('--num-attempts', {
         type: Number,
@@ -186,176 +190,6 @@
         help: 'Override input sentence flags with the provided flag(s)'
     });
 }
-=======
-module.exports = {
-    initArgparse(subparsers) {
-        const parser = subparsers.add_parser('augment', {
-            add_help: true,
-            description: "Apply parameter replacement and misc augmentations on a Genie dataset."
-        });
-        parser.add_argument('-o', '--output', {
-            required: true,
-            type: fs.createWriteStream
-        });
-        parser.add_argument('-l', '--locale', {
-            required: false,
-            default: 'en-US',
-            help: `BGP 47 locale tag of the language to generate (defaults to 'en-US', English)`
-        });
-        parser.add_argument('--param-locale', {
-            required: false,
-            help: `BGP 47 locale tag of the language for parameter values (defaults to the same value as --locale)`
-        });
-        parser.add_argument('-t', '--target-language', {
-            required: false,
-            default: 'thingtalk',
-            choices: AVAILABLE_LANGUAGES,
-            help: `The programming language to generate`
-        });
-        parser.add_argument('--thingpedia', {
-            required: true,
-            help: 'Path to ThingTalk file containing class definitions.'
-        });
-        parser.add_argument('--parameter-datasets', {
-            required: true,
-            help: 'TSV file containing the paths to datasets for strings and entity types.'
-        });
-        parser.add_argument('input_file', {
-            nargs: '+',
-            type: maybeCreateReadStream,
-            help: 'Input datasets to augment (in TSV format); use - for standard input'
-        });
-        parser.add_argument('--contextual', {
-            action: 'store_true',
-            help: 'Process a contextual dataset.',
-            default: false
-        });
-        parser.add_argument('--quoted-fraction', {
-            type: Number,
-            default: 0.1,
-            metavar: 'FRACTION',
-            help: 'Fraction of sentences that will not have their quoted parameters replaced',
-        });
-        parser.add_argument('--untyped-string-probability', {
-            type: Number,
-            default: 0.0,
-            metavar: 'FRACTION',
-            help: 'Fraction of sentences that will have generic text in their string parameters'
-        });
-        parser.add_argument('--max-span-length', {
-            type: Number,
-            default: 10,
-            metavar: 'LENGTH',
-            help: 'Maximum length of a string parameter (in words)'
-        });
-        parser.add_argument('--synthetic-expand-factor', {
-            type: Number,
-            default: 5,
-            metavar: 'FACTOR',
-            help: 'Expansion factor of synthetic sentences (including augmented synthetic)'
-        });
-        parser.add_argument('--quoted-paraphrasing-expand-factor', {
-            type: Number,
-            default: 30,
-            metavar: 'FACTOR',
-            help: 'Expansion factor of paraphrased sentences with quoted parameters'
-        });
-        parser.add_argument('--no-quote-paraphrasing-expand-factor', {
-            type: Number,
-            default: 10,
-            metavar: 'FACTOR',
-            help: 'Expansion factor of paraphrased sentences without quoted parameters)'
-        });
-        parser.add_argument('--single-device-expand-factor', {
-            type: Number,
-            default: 1,
-            metavar: 'FACTOR',
-            help: 'Number of sentences to generate with "ask" or "tell" prefixes for single-device commands'
-        });
-        parser.add_argument('--replace-locations', {
-            action: 'store_true',
-            help: 'Replace LOCATION tokens with unquoted locations.',
-            default: true
-        });
-        parser.add_argument('--no-replace-locations', {
-            action: 'store_false',
-            dest: 'replace_locations',
-            help: 'Do not replace LOCATION tokens with unquoted locations.',
-        });
-        parser.add_argument('--replace-numbers', {
-            action: 'store_true',
-            help: 'Replace NUMBER tokens with actual values.',
-            default: false
-        });
-        parser.add_argument('--no-replace-numbers', {
-            action: 'store_false',
-            dest: 'replace_numbers',
-            help: 'Do not replace NUMBER tokens',
-        });
-        parser.add_argument('--requotable', {
-            action: 'store_true',
-            help: 'Replace parameters in a way that they can be requoted later (defaults to true).',
-            default: true
-        });
-        parser.add_argument('--no-requotable', {
-            action: 'store_false',
-            dest: 'requotable',
-            help: 'Allow the replacement of a parameter in the sentence and in the program to differ (making requoting impossible).',
-        });
-        parser.add_argument('--clean-parameters', {
-            action: 'store_true',
-            help: 'Take extra effort to use parameters that are simple and do not include punctuation marks',
-            default: false
-        });
-        parser.add_argument('--sampling-type', {
-            choices: ['default', 'random', 'uniform'],
-            help: 'Random/ Uniform strategy assigns random/ uniform weights to parameters instead of reading from file',
-            default: 'default'
-        });
-        parser.add_argument('--subset-param-set', {
-            required: false,
-            type: String,
-            default: '0.0-1.0',
-            help: `Only use a subset of parameter dataset for augmentation in the range {beg}-{end}`
-        });
-        parser.add_argument('--num-attempts', {
-            type: Number,
-            default: 10000,
-            help: 'Maximum number of attempts to replace a parameter value'
-        });
-        parser.add_argument('--debug', {
-            action: 'store_true',
-            help: 'Enable debugging.',
-            default: true
-        });
-        parser.add_argument('--no-debug', {
-            action: 'store_false',
-            dest: 'debug',
-            help: 'Disable debugging.',
-        });
-        parser.add_argument('--random-seed', {
-            default: 'almond is awesome',
-            help: 'Random seed'
-        });
-        parser.add_argument('--parallelize', {
-            type: Number,
-            help: 'Run N threads in parallel (requires --experimental-worker support)',
-            metavar: 'N',
-            default: 1,
-        });
-        parser.add_argument('--override-flags', {
-            required: false,
-            default: '',
-            help: 'Override input sentence flags with the provided flag(s)'
-        });
-    },
-
-    async execute(args) {
-        const inputFile = readAllLines(args.input_file);
-        const outputFile = args.output;
-        if (!args.param_locale)
-            args.param_locale = args.locale;
->>>>>>> cf078a09
 
 export async function execute(args) {
     const inputFile = readAllLines(args.input_file);
@@ -363,23 +197,12 @@
     if (!args.param_locale)
         args.param_locale = args.locale;
 
-<<<<<<< HEAD
     const counter = new StreamUtils.CountStream();
-=======
-        delete args.input_file;
-        delete args.output;
-        inputFile
-            .pipe(new DatasetParser({ contextual: args.contextual, overrideFlags: args.override_flags, parseMultiplePrograms:true }))
-            .pipe(counter)
-            .pipe(await parallelize(args.parallelize, require.resolve('./workers/augment-worker'), args))
-            .pipe(new DatasetStringifier())
-            .pipe(outputFile);
->>>>>>> cf078a09
 
     delete args.input_file;
     delete args.output;
     inputFile
-        .pipe(new DatasetParser({ contextual: args.contextual, overrideFlags: args.override_flags }))
+        .pipe(new DatasetParser({ contextual: args.contextual, overrideFlags: args.override_flags, parseMultiplePrograms: true }))
         .pipe(counter)
         .pipe(await parallelize(args.parallelize, require.resolve('./workers/augment-worker'), args))
         .pipe(new DatasetStringifier())

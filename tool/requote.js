// -*- mode: js; indent-tabs-mode: nil; js-basic-offset: 4 -*-
//
// This file is part of Genie
//
// Copyright 2019 The Board of Trustees of the Leland Stanford Junior University
//
// Author: Giovanni Campagna <gcampagn@cs.stanford.edu>
//
// See COPYING for details
"use strict";

const fs = require('fs');
const Stream = require('stream');
const assert = require('assert');

const { DatasetParser, DatasetStringifier } = require('../lib/dataset-parsers');
const { maybeCreateReadStream, readAllLines } = require('./lib/argutils');
const StreamUtils = require('../lib/stream-utils');

const ENTITY_MATCH_REGEX = /^([A-Z].*)_[0-9]+$/;


function check_range(index, spansBySentencePos){
    for (let i = 0; i < spansBySentencePos.length; i++){
        const span = spansBySentencePos[i];
        if (index >= span.begin && index < span.end)
            return false;
    }
    return true;

}

function findSubstring(sequence, substring, spansBySentencePos) {
    for (let i = 0; i < sequence.length - substring.length + 1; i++) {
        let found = true;

        for (let j = 0; j < substring.length; j++) {
            if (sequence[i+j] !== substring[j]) {
                found = false;
                break;
            }
        }
        if (found && check_range(i, spansBySentencePos))
            return i;
    }
    return -1;
}


function findSpanType(program, begin_index, end_index) {
    let spanType;
    if (begin_index > 1 && program[begin_index-2] === 'location:') {
        spanType = 'LOCATION';
    } else if (end_index === program.length - 1 || !program[end_index+1].startsWith('^^')) {
        spanType = 'QUOTED_STRING';
    } else {
        switch (program[end_index+1]) {
        case '^^tt:hashtag':
            spanType = 'HASHTAG';
            break;
        case '^^tt:username':
            spanType = 'USERNAME';
            break;
        default:
            spanType = 'GENERIC_ENTITY_' + program[end_index+1].substring(2);
        }
        end_index++;
    }
    return [spanType, end_index];
}


function createProgram(program, spansByProgramPos, entityRemap) {
    let in_string = false;
    let newProgram = [];
    let programSpanIndex = 0;
    for (let i = 0; i < program.length; i++) {
        let token = program[i];
        if (token === '"') {
            in_string = !in_string;
            if (in_string)
                continue;
            const currentSpan = spansByProgramPos[programSpanIndex];
            try{
                assert(currentSpan.mapTo);
            }
            catch (e) {
                console.log('error!');
                console.log(program.join(' '));
            }

            newProgram.push(currentSpan.mapTo);
            programSpanIndex++;
            continue;
        }
        if (in_string) continue;

        if (token === 'location:' || token.startsWith('^^')) {
            continue;
        } else if (ENTITY_MATCH_REGEX.test(token)) {
            if (!entityRemap[token])
                console.error(id, token, program, sentence);
            assert(entityRemap[token]);
            newProgram.push(entityRemap[token]);
        } else {
            newProgram.push(token);
        }
    }
    return newProgram;
}

function qpisSentence(sentence, spansBySentencePos) {

    let current_span_idx = 0;
    let current_span = spansBySentencePos[0];

    let newSentence = [];
    let i = 0;
    let in_string = false;
    while (i < sentence.length) {
        let word = sentence[i];
        if (current_span === null || i < current_span.begin) {
            newSentence.push(word);
            i += 1;
        } else if (i >= current_span.end) {
            newSentence.push('"');
            in_string = false;
            current_span_idx += 1;
            current_span = current_span_idx < spansBySentencePos.length ? spansBySentencePos[current_span_idx] : null;
        } else if (i === current_span.begin || in_string) {
            if (i === current_span.begin)
                newSentence.push('"');
            newSentence.push(word);
            in_string = true;
            i += 1;

        } else {
            i += 1;
        }
    }
    if (in_string)
        newSentence.push('"');
    return newSentence;

}

function createSentence(sentence, spansBySentencePos) {

    let current_span_idx = 0;
    let current_span = spansBySentencePos[0];

    let newSentence = [];
    let entityNumbers = {};
    function getEntityNumber(entityType) {
        let nextId = (entityNumbers[entityType] || 0);
        entityNumbers[entityType] = nextId + 1;
        return String(nextId);
    }
    let entityRemap = {};

    let i = 0;
    while (i < sentence.length) {
        let word = sentence[i];
        if (current_span === null || i < current_span.begin) {
            const entityMatch = ENTITY_MATCH_REGEX.exec(word)
            if (entityMatch !== null) {
                // input sentence contains entities
                const newEntity = entityMatch[1] + '_' + getEntityNumber(entityMatch[1]);
                entityRemap[word] = newEntity;
                newSentence.push(newEntity);
            } else {
                newSentence.push(word);
            }
            i += 1;
        } else if (i === current_span.begin) {
            const newEntity = current_span.type + '_' + getEntityNumber(current_span.type);
            current_span.mapTo = newEntity;
            newSentence.push(newEntity);
            i += 1;
        } else if (i >= current_span.end) {
            current_span_idx += 1;
            current_span = current_span_idx < spansBySentencePos.length ? spansBySentencePos[current_span_idx] : null;
<<<<<<< HEAD
        } else {
            i += 1;
=======

            const entityMatch = ENTITY_MATCH_REGEX.exec(word);
            if (entityMatch !== null) {
                const newEntity = entityMatch[1] + '_' + getEntityNumber(entityMatch[1]);
                entityRemap[word] = newEntity;
                newSentence.push(newEntity);
            } else {
                newSentence.push(word);
            }

            if (current_span !== null && i === current_span.begin) {
                const newEntity = current_span.type + '_' + getEntityNumber(current_span.type);
                current_span.mapTo = newEntity;
                newSentence.push(newEntity);
            }
>>>>>>> 0a16dc5c
        }
    }

    return [newSentence, entityRemap];

}

function sortWithIndeces(toSort, sort_func) {
    let toSort_new = [];
    for (let i = 0; i < toSort.length; i++) {
        toSort_new[i] = [toSort[i], i];
    }
    toSort_new.sort(sort_func);
    let sortIndices = [];
    for (let j = 0; j < toSort_new.length; j++) {
        sortIndices.push(toSort_new[j][1]);
        toSort[j] = toSort_new[j][0];
    }
    return sortIndices;
}

function getProgSpans(program) {
    let in_string = false;
    let begin_index = null;
    let end_index = null;
    let all_prog_spans = [];
    for (let i = 0; i < program.length; i++) {
        let token = program[i];
        if (token === '"') {
            in_string = !in_string;
            if (in_string) {
                begin_index = i + 1;
            } else {
                end_index = i;
                let prog_span = {begin: begin_index, end: end_index}
                all_prog_spans.push(prog_span);
            }
        }
    }

    // sort params based on length so that longer phrases get matched sooner
    let sort_func = function (a, b)  {
        const {begin:abegin, end:aend} = a[0];
        const {begin:bbegin, end:bend} = b[0];
        return (bend - bbegin) - (aend - abegin);
    };

    // sort array in-place and return sorted indices
    let sortIndices = sortWithIndeces(all_prog_spans, sort_func);

    return [all_prog_spans, sortIndices];
}


function findSpanPositions(id, sentence, program) {
    const spansBySentencePos = [];
    const spansByProgramPos = [];

    const [all_prog_spans_sorted, sortIndices]  = getProgSpans(program);

    for (let i = 0; i < all_prog_spans_sorted.length; i++) {
        const prog_span = all_prog_spans_sorted[i];
        let [begin_index, end_index] = [prog_span.begin, prog_span.end];
        const substring = program.slice(begin_index, end_index);
        const idx = findSubstring(sentence, substring, spansBySentencePos);
        if (idx < 0){
            console.log(program.join(' '));
            console.error('***Error: Program contains some parameters that are not present in the sentence***');
            throw new Error(`Cannot find span ${substring.join(' ')} in sentence id ${id}`);

        }

        const spanBegin = idx;
        const spanEnd = idx + end_index - begin_index;

        let spanType;
        [spanType, end_index] = findSpanType(program, begin_index, end_index);

        const span = {begin: spanBegin, end: spanEnd, type: spanType, mapTo: undefined};
        spansBySentencePos.push(span);
        spansByProgramPos.push(span);

    }

    return [spansBySentencePos, spansByProgramPos, sortIndices];
}

function requoteSentence(id, sentence, program, mode) {
    sentence = sentence.split(' ');
    program = program.split(' ');

    let [spansBySentencePos, spansByProgramPos, sortIndices] = findSpanPositions(id, sentence, program)

    if (spansBySentencePos.length === 0)
        return [sentence.join(' '), program.join(' ')];

    // revert back the order after matching is done
    let spansByProgramPos_tmp = spansByProgramPos.slice();
    for (let i = 0; i < sortIndices.length; i++){
        spansByProgramPos_tmp[i] = spansByProgramPos[sortIndices[i]];
    }
    spansByProgramPos = spansByProgramPos_tmp;

    spansBySentencePos.sort((a, b) => {
        const {begin:abegin, end:aend} = a;
        const {begin:bbegin, end:bend} = b;
        if (abegin < bbegin)
            return -1;
        if (bbegin < abegin)
            return +1;
        if (aend < bend)
            return -1;
        if (bend < aend)
            return +1;
        return 0;
    });

    let newSentence, newProgram, entityRemap;

    if (mode === 'replace'){
        [newSentence, entityRemap] = createSentence(sentence, spansBySentencePos);
        newProgram = createProgram(program, spansByProgramPos, entityRemap);
    } else if (mode === 'qpis') {
        newSentence = qpisSentence(sentence, spansBySentencePos);
        newProgram = program;
    }

    return [newSentence.join(' '), newProgram.join(' ')];
}


module.exports = {
    initArgparse(subparsers) {
        const parser = subparsers.addParser('requote', {
            addHelp: true,
            description: "Requote a dataset."
        });
        parser.addArgument(['-o', '--output'], {
            required: true,
            type: fs.createWriteStream
        });
        parser.addArgument('--contextual', {
            nargs: 0,
            action: 'storeTrue',
            help: 'Process a contextual dataset.',
            defaultValue: false
        });
        parser.addArgument('--mode', {
            type: String,
            help: 'Type of requoting (replace with placeholder, or just add quotation marks around params)',
            choices: ['replace', 'qpis'],
            defaultValue: 'replace'
        });
        parser.addArgument('input_file', {
            nargs: '+',
            type: maybeCreateReadStream,
            help: 'Input datasets to evaluate (in TSV format); use - for standard input'
        });
    },

    async execute(args) {
        readAllLines(args.input_file)
            .pipe(new DatasetParser({ contextual: args.contextual }))
            .pipe(new Stream.Transform({
                objectMode: true,

                transform(ex, encoding, callback) {
<<<<<<< HEAD
                    const [newSentence, newProgram] = requoteSentence(ex.id, ex.preprocessed, ex.target_code, args.mode);
                    ex.preprocessed = newSentence;
                    ex.target_code = newProgram;
                    callback(null, ex);
=======
                    try {
                        const [newSentence, newProgram] = requoteSentence(ex.id, ex.preprocessed, ex.target_code);
                        ex.preprocessed = newSentence;
                        ex.target_code = newProgram;
                        callback(null, ex);
                    } catch(e) {
                        console.error(`Failed to requote`);
                        console.error(ex.preprocessed);
                        console.error(ex.target_code);
                        callback(e);
                    }
>>>>>>> 0a16dc5c
                },

                flush(callback) {
                    process.nextTick(callback);
                }
            }))
            .pipe(new DatasetStringifier())
            .pipe(args.output);

        await StreamUtils.waitFinish(args.output);
    }
};<|MERGE_RESOLUTION|>--- conflicted
+++ resolved
@@ -180,26 +180,8 @@
         } else if (i >= current_span.end) {
             current_span_idx += 1;
             current_span = current_span_idx < spansBySentencePos.length ? spansBySentencePos[current_span_idx] : null;
-<<<<<<< HEAD
         } else {
             i += 1;
-=======
-
-            const entityMatch = ENTITY_MATCH_REGEX.exec(word);
-            if (entityMatch !== null) {
-                const newEntity = entityMatch[1] + '_' + getEntityNumber(entityMatch[1]);
-                entityRemap[word] = newEntity;
-                newSentence.push(newEntity);
-            } else {
-                newSentence.push(word);
-            }
-
-            if (current_span !== null && i === current_span.begin) {
-                const newEntity = current_span.type + '_' + getEntityNumber(current_span.type);
-                current_span.mapTo = newEntity;
-                newSentence.push(newEntity);
-            }
->>>>>>> 0a16dc5c
         }
     }
 
@@ -367,14 +349,8 @@
                 objectMode: true,
 
                 transform(ex, encoding, callback) {
-<<<<<<< HEAD
-                    const [newSentence, newProgram] = requoteSentence(ex.id, ex.preprocessed, ex.target_code, args.mode);
-                    ex.preprocessed = newSentence;
-                    ex.target_code = newProgram;
-                    callback(null, ex);
-=======
                     try {
-                        const [newSentence, newProgram] = requoteSentence(ex.id, ex.preprocessed, ex.target_code);
+                        const [newSentence, newProgram] = requoteSentence(ex.id, ex.preprocessed, ex.target_code, args.mode);
                         ex.preprocessed = newSentence;
                         ex.target_code = newProgram;
                         callback(null, ex);
@@ -384,7 +360,6 @@
                         console.error(ex.target_code);
                         callback(e);
                     }
->>>>>>> 0a16dc5c
                 },
 
                 flush(callback) {

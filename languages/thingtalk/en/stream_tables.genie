// -*- mode: js; indent-tabs-mode: nil; js-basic-offset: 4 -*-
//
// This file is part of ThingTalk
//
// Copyright 2017-2020 The Board of Trustees of the Leland Stanford Junior University
//
// Author: Silei Xu <silei@cs.stanford.edu>
//         Giovanni Campagna <gcampagn@cs.stanford.edu>
//
// See COPYING for details

{
const assert = require('assert');

const ThingTalk = require('thingtalk');
const Ast = ThingTalk.Ast;
const Type = ThingTalk.Type;

// import the combinator library
const C = require('../ast_manip');

const _tpLoader = require('../load-thingpedia');
}

complete_table = {
    thingpedia_query if complete;

    !primonly table_join_replace_placeholder if complete;
    //filter:apv_filter q:thingpedia_query if complete => C.addFilter(q, filter);
}

complete_get_command = {
    thingpedia_get_command if complete;
}

// if filter: if it rains (used for stream only)
if_filtered_table = {
    !always_filter complete_table;
    one_if_filter_table;
    !turking two_if_filter_table;
}

one_if_filter_table = {
    !nofilter table:complete_table 'if' filter:if_filter => C.addFilter(table, filter);
}

two_if_filter_table = {
    !nofilter table:one_if_filter_table 'and' filter:if_filter => C.addFilter(table, filter);
}

// non-verb filter:
// (1) with filtered: restaurants with name bla
// (2) which filtered: restaurants which have name bla
// (3) "clean" filtered (i.e., no which/with): chinese restaurants, reviews written by bob
with_filtered_table = {
    thingpedia_query if complete [weight=10];

    // one filter
    one_with_filter_table;
    one_which_filter_table;
    one_clean_filter_table;

    // two filters
    two_with_filter_table [weight=0.33];
    two_which_filter_table [weight=0.33];
    two_clean_filter_table [weight=0.33];
}

answer_noun_phrase = {
    // one filter
    one_with_filter_table [weight=10];
    one_which_filter_table [weight=10];
    one_clean_filter_table [weight=10];

    // two filters
    two_with_filter_table;
    two_which_filter_table;
    two_clean_filter_table;
}

one_with_filter_table = {
<<<<<<< HEAD
    !nofilter table:complete_table ('with' | 'having') filter:with_filter => C.addFilter(table, filter);
    !nofilter table:complete_table ('with' | 'having') filter:npp_filter => C.addFilter(table, filter);
=======
    !nofilter table:complete_table ('with' | 'having') filter:with_filter => C.checkAndAddFilter(table, filter, _tpLoader);
    !nofilter table:complete_table ('with' | 'having') filter:npp_filter => C.checkAndAddFilter(table, filter, _tpLoader);
>>>>>>> 03cf5504
}

one_which_filter_table = {
    !nofilter table:complete_table ('which' | 'that') ('is' | 'are') filter:npi_filter => C.addFilter(table, filter);
    !nofilter table:complete_table ('which' | 'that') filter:avp_filter => C.addFilter(table, filter);
    !nofilter table:complete_table ('which' | 'that') ('is' | 'are') filter:apv_filter => C.addFilter(table, filter);
    !nofilter table:complete_table ('which' | 'that') ('is' | 'are') filter:npv_filter => C.addFilter(table, filter);
    !nofilter table:complete_table ('which' | 'that') 'have' filter:npp_filter => C.addFilter(table, filter);
    !nofilter table:complete_table ('which' | 'that') 'have' filter:with_filter => C.addFilter(table, filter);
}

one_clean_filter_table = {
    !nofilter filter:apv_filter table:complete_table => C.addFilter(table, filter);
    !nofilter table:complete_table filter:pvp_filter => C.addFilter(table, filter);
    !nofilter table:complete_table filter:preposition_filter => C.addFilter(table, filter);
}

two_with_filter_table = {
<<<<<<< HEAD
    !nofilter table:one_with_filter_table 'and' filter:with_filter => C.addFilter(table, filter);
    !nofilter table:one_which_filter_table ('and having' | 'and with' | ', with' | 'and have') filter:with_filter => C.addFilter(table, filter);
    !nofilter table:one_clean_filter_table ('with' | 'having' | 'that have') filter:with_filter => C.addFilter(table, filter);
    !nofilter table:one_with_filter_table 'and' filter:npp_filter => C.addFilter(table, filter);
    !nofilter table:one_which_filter_table ('and having' | 'and with' | ', with' | 'and have') filter:npp_filter => C.addFilter(table, filter);
    !nofilter table:one_clean_filter_table ('with' | 'having' | 'that have') filter:npp_filter => C.addFilter(table, filter);

    !nofilter filter:apv_filter table:one_with_filter_table => C.addFilter(table, filter);
=======
    !nofilter table:one_with_filter_table 'and' filter:with_filter => C.checkAndAddFilter(table, filter, _tpLoader);
    !nofilter table:one_which_filter_table ('and having' | 'and with' | ', with') filter:with_filter => C.checkAndAddFilter(table, filter, _tpLoader);
    !nofilter table:one_clean_filter_table ('with' | 'having') filter:with_filter => C.checkAndAddFilter(table, filter, _tpLoader);

    !nofilter table:one_with_filter_table 'and' filter:npp_filter => C.checkAndAddFilter(table, filter, _tpLoader);
    !nofilter table:one_which_filter_table ('and having' | 'and with' | ', with') filter:npp_filter => C.checkAndAddFilter(table, filter, _tpLoader);
    !nofilter table:one_clean_filter_table ('with' | 'having') filter:npp_filter => C.checkAndAddFilter(table, filter, _tpLoader);

    !nofilter filter:apv_filter table:one_with_filter_table => C.checkAndAddFilter(table, filter, _tpLoader);
>>>>>>> 03cf5504
}

two_which_filter_table = {
    !nofilter table:one_with_filter_table ('which' | 'that') ('is' | 'are') filter:npi_filter => C.addFilter(table, filter);
    !nofilter table:one_with_filter_table ('which' | 'that') filter:avp_filter => C.addFilter(table, filter);
    !nofilter table:one_with_filter_table ('which' | 'that') ('is' | 'are') filter:apv_filter => C.addFilter(table, filter);
    !nofilter table:one_with_filter_table ('which' | 'that') ('is' | 'are') filter:npv_filter => C.addFilter(table, filter);
    !nofilter table:one_with_filter_table ('which' | 'that') 'have' filter:npp_filter => C.addFilter(table, filter);
    !nofilter table:one_with_filter_table ('which' | 'that') 'have' filter:with_filter => C.addFilter(table, filter);

    !nofilter table:one_which_filter_table 'and' ('is' | 'are') filter:npi_filter => C.addFilter(table, filter);
    !nofilter table:one_which_filter_table 'and' filter:avp_filter => C.addFilter(table, filter);
    !nofilter table:one_which_filter_table 'and' ('is' | 'are') filter:apv_filter => C.addFilter(table, filter);
    !nofilter table:one_which_filter_table 'and' ('is' | 'are') filter:npv_filter => C.addFilter(table, filter);
    !nofilter table:one_which_filter_table 'and' 'have' filter:npp_filter => C.addFilter(table, filter);
    !nofilter table:one_which_filter_table 'and' 'have' filter:with_filter => C.addFilter(table, filter);

    !nofilter table:one_clean_filter_table ('which' | 'that') ('is' | 'are') filter:npi_filter => C.addFilter(table, filter);
    !nofilter table:one_clean_filter_table ('which' | 'that') filter:avp_filter => C.addFilter(table, filter);
    !nofilter table:one_clean_filter_table ('which' | 'that') ('is' | 'are') filter:apv_filter => C.addFilter(table, filter);
    !nofilter table:one_clean_filter_table ('which' | 'that') ('is' | 'are') filter:npv_filter => C.addFilter(table, filter);
    !nofilter table:one_clean_filter_table ('which' | 'that') 'have' filter:npp_filter => C.addFilter(table, filter);
    !nofilter table:one_clean_filter_table ('which' | 'that') 'have' filter:with_filter => C.addFilter(table, filter);

    !nofilter filter:apv_filter table:one_which_filter_table => C.addFilter(table, filter);
}

two_clean_filter_table = {
    !nofilter filter:apv_filter table:one_clean_filter_table => C.addFilter(table, filter);
    !nofilter table:one_clean_filter_table filter:pvp_filter => C.addFilter(table, filter);
    !nofilter table:one_clean_filter_table filter:preposition_filter => C.addFilter(table, filter);
}

three_with_filter_table = {
    !nofilter table:two_with_filter_table 'and' filter:with_filter => C.addFilter(table, filter);
    !nofilter table:two_which_filter_table ('and having' | 'and with' | ', with' | 'and have') filter:with_filter => C.addFilter(table, filter);
    !nofilter table:two_clean_filter_table ('with' | 'having' | 'that have') filter:with_filter => C.addFilter(table, filter);
    !nofilter table:two_with_filter_table 'and' filter:npp_filter => C.addFilter(table, filter);
    !nofilter table:two_which_filter_table ('and having' | 'and with' | ', with' | 'and have') filter:npp_filter => C.addFilter(table, filter);
    !nofilter table:two_clean_filter_table ('with' | 'having' | 'that have') filter:npp_filter => C.addFilter(table, filter);

    !nofilter filter:apv_filter table:two_with_filter_table => C.addFilter(table, filter);
}

three_which_filter_table = {
    !nofilter table:two_with_filter_table ('which' | 'that') ('is' | 'are') filter:npi_filter => C.addFilter(table, filter);
    !nofilter table:two_with_filter_table ('which' | 'that') filter:avp_filter => C.addFilter(table, filter);
    !nofilter table:two_with_filter_table ('which' | 'that') ('is' | 'are') filter:apv_filter => C.addFilter(table, filter);
    !nofilter table:two_with_filter_table ('which' | 'that') 'have' filter:npp_filter => C.addFilter(table, filter);
    !nofilter table:two_with_filter_table ('which' | 'that') 'have' filter:with_filter => C.addFilter(table, filter);

    !nofilter table:two_which_filter_table 'and' ('is' | 'are') filter:npi_filter => C.addFilter(table, filter);
    !nofilter table:two_which_filter_table 'and' filter:avp_filter => C.addFilter(table, filter);
    !nofilter table:two_which_filter_table 'and' ('is' | 'are') filter:apv_filter => C.addFilter(table, filter);
    !nofilter table:two_which_filter_table 'and' 'have' filter:npp_filter => C.addFilter(table, filter);
    !nofilter table:two_which_filter_table 'and' 'have' filter:with_filter => C.addFilter(table, filter);

    !nofilter table:two_clean_filter_table ('which' | 'that') ('is' | 'are') filter:npi_filter => C.addFilter(table, filter);
    !nofilter table:two_clean_filter_table ('which' | 'that') filter:avp_filter => C.addFilter(table, filter);
    !nofilter table:two_clean_filter_table ('which' | 'that') ('is' | 'are') filter:apv_filter => C.addFilter(table, filter);
    !nofilter table:two_clean_filter_table ('which' | 'that') 'have' filter:npp_filter => C.addFilter(table, filter);
    !nofilter table:two_clean_filter_table ('which' | 'that') 'have' filter:with_filter => C.addFilter(table, filter);

    !nofilter filter:apv_filter table:two_which_filter_table => C.addFilter(table, filter);
}

three_clean_filter_table = {
    !nofilter filter:apv_filter table:two_clean_filter_table => C.addFilter(table, filter);
    !nofilter table:two_clean_filter_table filter:pvp_filter => C.addFilter(table, filter);
    !nofilter table:two_clean_filter_table filter:preposition_filter => C.addFilter(table, filter);
}

anything_phrase = {
    anything_with_filter_phrase;
    anything_which_filter_phrase;
    anything_clean_filter_phrase;
}

anything_with_filter_phrase = {
    ('any' | 'some') phrase:generic_base_noun_phrase ('with' | 'having') filter:npp_filter => C.addFilter(phrase, filter);
    phrase:generic_anything_noun_phrase ('with' | 'having') filter:npp_filter => C.addFilter(phrase, filter);
}

anything_which_filter_phrase = {
    ('any' | 'some') phrase:generic_base_noun_phrase ('which' | 'that') ('has' | 'have') filter:npp_filter => C.addFilter(phrase, filter);
    ('any' | 'some') phrase:generic_base_noun_phrase ('which' | 'that') ('is' | 'are') filter:npi_filter => C.addFilter(phrase, filter);
    ('any' | 'some') phrase:generic_base_noun_phrase ('which' | 'that') filter:avp_filter => C.addFilter(phrase, filter);
    ('any' | 'some') phrase:generic_base_noun_phrase ('which' | 'that') ('is' | 'are') filter:apv_filter => C.addFilter(phrase, filter);
    phrase:generic_anything_noun_phrase ('which' | 'that') ('has' | 'have') filter:npp_filter => C.addFilter(phrase, filter);
    phrase:generic_anything_noun_phrase ('which' | 'that') ('is' | 'are') filter:npi_filter => C.addFilter(phrase, filter);
    phrase:generic_anything_noun_phrase ('which' | 'that') filter:avp_filter => C.addFilter(phrase, filter);
    phrase:generic_anything_noun_phrase ('which' | 'that') ('is' | 'are') filter:apv_filter => C.addFilter(phrase, filter);
}

anything_clean_filter_phrase = {
    ('any' | 'some') filter:apv_filter phrase:generic_base_noun_phrase => C.addFilter(phrase, filter);
    ('any' | 'some') phrase:generic_base_noun_phrase filter:pvp_filter => C.addFilter(phrase, filter);
    ('any' | 'some') phrase:generic_base_noun_phrase filter:preposition_filter => C.addFilter(phrase, filter);
    phrase:generic_anything_noun_phrase filter:apv_filter => C.addFilter(phrase, filter);
    phrase:generic_anything_noun_phrase filter:pvp_filter => C.addFilter(phrase, filter);
    phrase:generic_anything_noun_phrase filter:preposition_filter => C.addFilter(phrase, filter);
}

// verb filter:
// (1) be filter: reviews are written by bob
// (2) have: restaurants have panda in name
// (3) verb: restaurants serve chinese food
verb_filtered_table = {
    // one filter
    one_be_filter_table;
    one_have_filter_table;
    one_verb_filter_table;

    // two filters
    two_be_filter_table;
    two_have_filter_table;
    two_verb_filter_table;
}

one_be_filter_table = {
    !nofilter table:complete_table ('is' | 'are') filter:npi_filter => C.addFilter(table, filter);
    !nofilter table:complete_table ('is' | 'are') filter:pvp_filter => C.addFilter(table, filter);
    !nofilter table:complete_table ('is' | 'are') filter:apv_filter  => C.addFilter(table, filter);
    !nofilter table:complete_table ('is' | 'are') filter:npv_filter => C.addFilter(table, filter);
}

one_have_filter_table = {
<<<<<<< HEAD
    !nofilter table:complete_table ('get' | 'have') filter:with_filter => C.addFilter(table, filter);
=======
    !nofilter table:complete_table ('get' | 'have') filter:npp_filter => C.checkAndAddFilter(table, filter, _tpLoader);
>>>>>>> 03cf5504
}

one_verb_filter_table = {
    !nofilter table:complete_table filter:avp_filter => C.addFilter(table, filter);
}

two_be_filter_table = {
    !nofilter table:one_be_filter_table 'and' filter:npi_filter => C.addFilter(table, filter);
    !nofilter table:one_be_filter_table 'and' filter:pvp_filter => C.addFilter(table, filter);
    !nofilter table:one_be_filter_table 'and' filter:apv_filter  => C.addFilter(table, filter);
    !nofilter table:one_be_filter_table 'and' filter:npv_filter => C.addFilter(table, filter);

    !nofilter table:one_have_filter_table 'and' ('is' | 'are') filter:npi_filter => C.addFilter(table, filter);
    !nofilter table:one_have_filter_table 'and' ('is' | 'are') filter:pvp_filter => C.addFilter(table, filter);
    !nofilter table:one_have_filter_table 'and' ('is' | 'are') filter:apv_filter  => C.addFilter(table, filter);
    !nofilter table:one_have_filter_table 'and' ('is' | 'are') filter:npv_filter => C.addFilter(table, filter);

    !nofilter table:one_verb_filter_table 'and' ('is' | 'are') filter:npi_filter => C.addFilter(table, filter);
    !nofilter table:one_verb_filter_table 'and' ('is' | 'are') filter:pvp_filter => C.addFilter(table, filter);
    !nofilter table:one_verb_filter_table 'and' ('is' | 'are') filter:apv_filter  => C.addFilter(table, filter);
    !nofilter table:one_verb_filter_table 'and' ('is' | 'are') filter:npv_filter => C.addFilter(table, filter);
}

two_have_filter_table = {
<<<<<<< HEAD
    !nofilter table:one_be_filter_table 'and' ('get' | 'have') filter:with_filter => C.addFilter(table, filter);
    !nofilter table:one_have_filter_table 'and' filter:with_filter => C.addFilter(table, filter);
    !nofilter table:one_verb_filter_table 'and' ('get' | 'have') filter:with_filter => C.addFilter(table, filter);
=======
    !nofilter table:one_be_filter_table 'and' ('get' | 'have') filter:npp_filter => C.checkAndAddFilter(table, filter, _tpLoader);
    !nofilter table:one_have_filter_table 'and' filter:npp_filter => C.checkAndAddFilter(table, filter, _tpLoader);
    !nofilter table:one_verb_filter_table 'and' ('get' | 'have') filter:npp_filter => C.checkAndAddFilter(table, filter, _tpLoader);
>>>>>>> 03cf5504
}

two_verb_filter_table = {
    !nofilter table:one_be_filter_table 'and' filter:avp_filter => C.addFilter(table, filter);
    !nofilter table:one_have_filter_table 'and' filter:avp_filter => C.addFilter(table, filter);
    !nofilter table:one_verb_filter_table 'and' filter:avp_filter => C.addFilter(table, filter);
}


// arg min max
with_arg_min_max_table = {
    ?aggregation {
    t:complete_table ('with' | 'which has') 'the' ('maximum' | 'highest') p:out_param_Number => C.makeArgMaxMinTable(t, p.name, 'desc');
    t:complete_table ('with' | 'which has') 'the' ('minimum' | 'lowest') p:out_param_Number => C.makeArgMaxMinTable(t, p.name, 'asc');
    t:complete_table ('with' | 'which has') 'the' ('most costly' | 'most expensive' | 'maximum') p:out_param_Currency => C.makeArgMaxMinTable(t, p.name, 'desc');
    t:complete_table ('with' | 'which has') 'the' ('least costly'| 'cheapest' | 'minimum') p:out_param_Currency => C.makeArgMaxMinTable(t, p.name, 'asc');
    t:complete_table ('with' | 'which has') 'the' ('longest' | 'most lasting') p:out_param_Measure_ms => C.makeArgMaxMinTable(t, p.name, 'desc');
    t:complete_table ('with' | 'which has') 'the shortest' p:out_param_Measure_ms => C.makeArgMaxMinTable(t, p.name, 'asc');
    t:complete_table ('with' | 'which has') 'the' ('maximum' | 'largest') p:out_param_Measure_byte => C.makeArgMaxMinTable(t, p.name, 'desc');
    t:complete_table ('with' | 'which has') 'the' ('minimum' | 'smallest') p:out_param_Measure_byte => C.makeArgMaxMinTable(t, p.name, 'asc');
    t:complete_table ('with' | 'which has') 'the' ('heaviest' | 'largest' | 'maximum') p:out_param_Measure_kg => C.makeArgMaxMinTable(t, p.name, 'desc');
    t:complete_table ('with' | 'which has') 'the' ('lightest' | 'smallest' | 'minimum') p:out_param_Measure_kg => C.makeArgMaxMinTable(t, p.name, 'asc');
    t:complete_table ('with' | 'which has') 'the' ('hottest' | 'highest' | 'maximum') p:out_param_Measure_C => C.makeArgMaxMinTable(t, p.name, 'desc');
    t:complete_table ('with' | 'which has') 'the' ('coolest' | 'lowest' | 'minimum') p:out_param_Measure_C => C.makeArgMaxMinTable(t, p.name, 'asc');
    t:complete_table ('with' | 'which has') 'the' ('farthest' | 'most distant' | 'longest') p:out_param_Measure_m => C.makeArgMaxMinTable(t, p.name, 'desc');
    t:complete_table ('with' | 'which has') 'the' ('nearest' | 'closest' | 'shortest') p:out_param_Measure_m => C.makeArgMaxMinTable(t, p.name, 'asc');
    t:complete_table ('with' | 'which has') 'the' ('fastest' | 'quickest' | 'speediest') p:out_param_Measure_mps => C.makeArgMaxMinTable(t, p.name, 'desc');
    t:complete_table ('with' | 'which has') 'the' ('slowest' | 'most slowly') p:out_param_Measure_mps => C.makeArgMaxMinTable(t, p.name, 'asc');
    t:complete_table ('with' | 'which has') 'the' ('latest'| 'most recent') p:out_param_Date => C.makeArgMaxMinTable(t, p.name, 'desc');
    t:complete_table ('with' | 'which has') 'the' ('earliest' | 'soonest') p:out_param_Date => C.makeArgMaxMinTable(t, p.name, 'asc');
    t:complete_table ('with' | 'which has') 'the' ('latest'| 'most recent') p:out_param_Time => C.makeArgMaxMinTable(t, p.name, 'desc');
    t:complete_table ('with' | 'which has') 'the' ('earliest' | 'soonest') p:out_param_Time => C.makeArgMaxMinTable(t, p.name, 'asc');

    t:with_filtered_table ('with' | 'which has') 'the' ('maximum' | 'highest') p:out_param_Number => C.makeArgMaxMinTable(t, p.name, 'desc');
    t:with_filtered_table ('with' | 'which has') 'the' ('minimum' | 'lowest') p:out_param_Number => C.makeArgMaxMinTable(t, p.name, 'asc');
    t:with_filtered_table ('with' | 'which has') 'the' ('most costly' | 'most expensive' | 'maximum') p:out_param_Currency => C.makeArgMaxMinTable(t, p.name, 'desc');
    t:with_filtered_table ('with' | 'which has') 'the' ('least costly'| 'cheapest' | 'minimum') p:out_param_Currency => C.makeArgMaxMinTable(t, p.name, 'asc');
    t:with_filtered_table ('with' | 'which has') 'the' ('longest' | 'most lasting') p:out_param_Measure_ms => C.makeArgMaxMinTable(t, p.name, 'desc');
    t:with_filtered_table ('with' | 'which has') 'the shortest' p:out_param_Measure_ms => C.makeArgMaxMinTable(t, p.name, 'asc');
    t:with_filtered_table ('with' | 'which has') 'the' ('maximum' | 'largest') p:out_param_Measure_byte => C.makeArgMaxMinTable(t, p.name, 'desc');
    t:with_filtered_table ('with' | 'which has') 'the' ('minimum' | 'smallest') p:out_param_Measure_byte => C.makeArgMaxMinTable(t, p.name, 'asc');
    t:with_filtered_table ('with' | 'which has') 'the' ('heaviest' | 'largest' | 'maximum') p:out_param_Measure_kg => C.makeArgMaxMinTable(t, p.name, 'desc');
    t:with_filtered_table ('with' | 'which has') 'the' ('lightest' | 'smallest' | 'minimum') p:out_param_Measure_kg => C.makeArgMaxMinTable(t, p.name, 'asc');
    t:with_filtered_table ('with' | 'which has') 'the' ('hottest' | 'highest' | 'maximum') p:out_param_Measure_C => C.makeArgMaxMinTable(t, p.name, 'desc');
    t:with_filtered_table ('with' | 'which has') 'the' ('coolest' | 'lowest' | 'minimum') p:out_param_Measure_C => C.makeArgMaxMinTable(t, p.name, 'asc');
    t:with_filtered_table ('with' | 'which has') 'the' ('farthest' | 'most distant' | 'longest') p:out_param_Measure_m => C.makeArgMaxMinTable(t, p.name, 'desc');
    t:with_filtered_table ('with' | 'which has') 'the' ('nearest' | 'closest' | 'shortest') p:out_param_Measure_m => C.makeArgMaxMinTable(t, p.name, 'asc');
    t:with_filtered_table ('with' | 'which has') 'the' ('fastest' | 'quickest' | 'speediest') p:out_param_Measure_mps => C.makeArgMaxMinTable(t, p.name, 'desc');
    t:with_filtered_table ('with' | 'which has') 'the' ('slowest' | 'most slowly') p:out_param_Measure_mps => C.makeArgMaxMinTable(t, p.name, 'asc');
    t:with_filtered_table ('with' | 'which has') 'the' ('latest'| 'most recent') p:out_param_Date => C.makeArgMaxMinTable(t, p.name, 'desc');
    t:with_filtered_table ('with' | 'which has') 'the' ('earliest' | 'soonest') p:out_param_Date => C.makeArgMaxMinTable(t, p.name, 'asc');
    t:with_filtered_table ('with' | 'which has') 'the' ('latest'| 'most recent') p:out_param_Time => C.makeArgMaxMinTable(t, p.name, 'desc');
    t:with_filtered_table ('with' | 'which has') 'the' ('earliest' | 'soonest') p:out_param_Time => C.makeArgMaxMinTable(t, p.name, 'asc');
    }
}

have_arg_min_max_table = {
    ?aggregation {
    t:complete_table ('has' | 'gets') 'the' ('maximum' | 'highest') p:out_param_Number => C.makeArgMaxMinTable(t, p.name, 'desc');
    t:complete_table ('has' | 'gets') 'the' ('minimum' | 'lowest') p:out_param_Number => C.makeArgMaxMinTable(t, p.name, 'asc');
    t:complete_table ('has' | 'gets') 'the' ('most costly' | 'most expensive' | 'maximum') p:out_param_Currency => C.makeArgMaxMinTable(t, p.name, 'desc');
    t:complete_table ('has' | 'gets') 'the' ('least costly'| 'cheapest' | 'minimum') p:out_param_Currency => C.makeArgMaxMinTable(t, p.name, 'asc');
    t:complete_table ('has' | 'gets') 'the' ('longest' | 'most lasting') p:out_param_Measure_ms => C.makeArgMaxMinTable(t, p.name, 'desc');
    t:complete_table ('has' | 'gets') 'the shortest' p:out_param_Measure_ms => C.makeArgMaxMinTable(t, p.name, 'asc');
    t:complete_table ('has' | 'gets') 'the' ('maximum' | 'largest') p:out_param_Measure_byte => C.makeArgMaxMinTable(t, p.name, 'desc');
    t:complete_table ('has' | 'gets') 'the' ('minimum' | 'smallest') p:out_param_Measure_byte => C.makeArgMaxMinTable(t, p.name, 'asc');
    t:complete_table ('has' | 'gets') 'the' ('heaviest' | 'largest' | 'maximum') p:out_param_Measure_kg => C.makeArgMaxMinTable(t, p.name, 'desc');
    t:complete_table ('has' | 'gets') 'the' ('lightest' | 'smallest' | 'minimum') p:out_param_Measure_kg => C.makeArgMaxMinTable(t, p.name, 'asc');
    t:complete_table ('has' | 'gets') 'the' ('hottest' | 'highest' | 'maximum') p:out_param_Measure_C => C.makeArgMaxMinTable(t, p.name, 'desc');
    t:complete_table ('has' | 'gets') 'the' ('coolest' | 'lowest' | 'minimum') p:out_param_Measure_C => C.makeArgMaxMinTable(t, p.name, 'asc');
    t:complete_table ('has' | 'gets') 'the' ('farthest' | 'most distant' | 'longest') p:out_param_Measure_m => C.makeArgMaxMinTable(t, p.name, 'desc');
    t:complete_table ('has' | 'gets') 'the' ('nearest' | 'closest' | 'shortest') p:out_param_Measure_m => C.makeArgMaxMinTable(t, p.name, 'asc');
    t:complete_table ('has' | 'gets') 'the' ('fastest' | 'quickest' | 'speediest') p:out_param_Measure_mps => C.makeArgMaxMinTable(t, p.name, 'desc');
    t:complete_table ('has' | 'gets') 'the' ('slowest' | 'most slowly') p:out_param_Measure_mps => C.makeArgMaxMinTable(t, p.name, 'asc');
    t:complete_table ('has' | 'gets') 'the' ('latest'| 'most recent') p:out_param_Date => C.makeArgMaxMinTable(t, p.name, 'desc');
    t:complete_table ('has' | 'gets') 'the' ('earliest' | 'soonest') p:out_param_Date => C.makeArgMaxMinTable(t, p.name, 'asc');
    t:complete_table ('has' | 'gets') 'the' ('latest'| 'most recent') p:out_param_Time => C.makeArgMaxMinTable(t, p.name, 'desc');
    t:complete_table ('has' | 'gets') 'the' ('earliest' | 'soonest') p:out_param_Time => C.makeArgMaxMinTable(t, p.name, 'asc');
    }

    ?aggregation {
    t:with_filtered_table ('has' | 'gets') 'the' ('maximum' | 'highest') p:out_param_Number => C.makeArgMaxMinTable(t, p.name, 'desc');
    t:with_filtered_table ('has' | 'gets') 'the' ('minimum' | 'lowest') p:out_param_Number => C.makeArgMaxMinTable(t, p.name, 'asc');
    t:with_filtered_table ('has' | 'gets') 'the' ('most costly' | 'most expensive' | 'maximum') p:out_param_Currency => C.makeArgMaxMinTable(t, p.name, 'desc');
    t:with_filtered_table ('has' | 'gets') 'the' ('least costly'| 'cheapest' | 'minimum') p:out_param_Currency => C.makeArgMaxMinTable(t, p.name, 'asc');
    t:with_filtered_table ('has' | 'gets') 'the' ('longest' | 'most lasting') p:out_param_Measure_ms => C.makeArgMaxMinTable(t, p.name, 'desc');
    t:with_filtered_table ('has' | 'gets') 'the shortest' p:out_param_Measure_ms => C.makeArgMaxMinTable(t, p.name, 'asc');
    t:with_filtered_table ('has' | 'gets') 'the' ('maximum' | 'largest') p:out_param_Measure_byte => C.makeArgMaxMinTable(t, p.name, 'desc');
    t:with_filtered_table ('has' | 'gets') 'the' ('minimum' | 'smallest') p:out_param_Measure_byte => C.makeArgMaxMinTable(t, p.name, 'asc');
    t:with_filtered_table ('has' | 'gets') 'the' ('heaviest' | 'largest' | 'maximum') p:out_param_Measure_kg => C.makeArgMaxMinTable(t, p.name, 'desc');
    t:with_filtered_table ('has' | 'gets') 'the' ('lightest' | 'smallest' | 'minimum') p:out_param_Measure_kg => C.makeArgMaxMinTable(t, p.name, 'asc');
    t:with_filtered_table ('has' | 'gets') 'the' ('hottest' | 'highest' | 'maximum') p:out_param_Measure_C => C.makeArgMaxMinTable(t, p.name, 'desc');
    t:with_filtered_table ('has' | 'gets') 'the' ('coolest' | 'lowest' | 'minimum') p:out_param_Measure_C => C.makeArgMaxMinTable(t, p.name, 'asc');
    t:with_filtered_table ('has' | 'gets') 'the' ('farthest' | 'most distant' | 'longest') p:out_param_Measure_m => C.makeArgMaxMinTable(t, p.name, 'desc');
    t:with_filtered_table ('has' | 'gets') 'the' ('nearest' | 'closest' | 'shortest') p:out_param_Measure_m => C.makeArgMaxMinTable(t, p.name, 'asc');
    t:with_filtered_table ('has' | 'gets') 'the' ('fastest' | 'quickest' | 'speediest') p:out_param_Measure_mps => C.makeArgMaxMinTable(t, p.name, 'desc');
    t:with_filtered_table ('has' | 'gets') 'the' ('slowest' | 'most slowly') p:out_param_Measure_mps => C.makeArgMaxMinTable(t, p.name, 'asc');
    t:with_filtered_table ('has' | 'gets') 'the' ('latest'| 'most recent') p:out_param_Date => C.makeArgMaxMinTable(t, p.name, 'desc');
    t:with_filtered_table ('has' | 'gets') 'the' ('earliest' | 'soonest') p:out_param_Date => C.makeArgMaxMinTable(t, p.name, 'asc');
    t:with_filtered_table ('has' | 'gets') 'the' ('latest'| 'most recent') p:out_param_Time => C.makeArgMaxMinTable(t, p.name, 'desc');
    t:with_filtered_table ('has' | 'gets') 'the' ('earliest' | 'soonest') p:out_param_Time => C.makeArgMaxMinTable(t, p.name, 'asc');
    }
}


edge_stream = {
    !turking ('when' | 'if') 'the' p:projection_Any ('becomes' | 'becomes equal to') x:constant_Any => C.makeEdgeFilterStream(p, '==', x);
    ('when' | 'if') 'the' p:projection_Numeric ('becomes greater than' | 'becomes higher than' | 'goes above' | 'increases above') x:constant_Numeric => C.makeEdgeFilterStream(p, '>=', x);
    ('when' | 'if') 'the' p:projection_Numeric ('becomes smaller than' | 'becomes lower than' | 'goes below' | 'decreases below') x:constant_Numeric => C.makeEdgeFilterStream(p, '<=', x);
}

stream = {
    thingpedia_stream if complete;
    !turking {
        ('when' | 'if' | 'in case' | 'whenever' | 'any time' | 'should' | 'anytime') table:with_filtered_table ('change' | 'update') => C.tableToStream(table, null);
    }
    ?turking ('when' | 'if' | 'in case' | 'whenever' | 'any time' | 'should' | 'anytime') table:with_filtered_table 'update' => C.tableToStream(table, null);

    !turking {
        ('in case of changes' | 'in case of variations' | 'in case of updates' | 'if something changes' | 'when something changes' | 'if there are changes' | 'if there are updates') 'in' table:with_filtered_table => C.tableToStream(table, null);

        ('when' | 'if' | 'in case' | 'whenever' | 'any time' | 'anytime') proj:projection_Any 'changes' => {
            if (proj.args[0] === 'picture_url')
                return null;
            if (proj.table.isAggregation)
                return null;
            let outParams = Object.keys(proj.table.schema.out);
            let stream;
            if (outParams.length === 1 && _tpLoader.flags.turking)
                return null;
            if (outParams.length === 1)
                stream = C.tableToStream(proj.table, null);
            else
                stream = C.tableToStream(proj.table, proj.args);
            return stream;
        };
    }
    !nofilter ('when' | 'if' | 'in case' | 'whenever' | 'any time' | 'should' | 'anytime') table:complete_table 'change and' filter:edge_filter => {
        if (!table.schema.is_monitorable || !C.checkFilter(table, filter) || table.schema.is_list)
            return null;
        table = C.addFilter(table, filter);
        if (!table)
            return null;
        return C.tableToStream(table, null);
    };
    !nofilter ('when' | 'if' | 'in case' | 'whenever' | 'any time' | 'should' | 'anytime') table:complete_table 'change and' filter:if_filter => {
        if (!table.schema.is_monitorable || !C.checkFilter(table, filter))
            return null;
        if (_tpLoader.flags.turking && table.schema.is_list)
            return null;
        table = C.addFilter(table, filter);
        if (!table)
            return null;
        return C.tableToStream(table, null);
    };
    !nofilter edge_stream;
    ?timer timer;
}


with_filtered_table_join = {
    !notablejoin {
    // get-predicate form of join
    table:with_filtered_table ('with' | 'having' | 'that has' | 'that have' | 'which has' | 'which have') get_predicate_table:with_filtered_table
        => C.addGetPredicateJoin(table, get_predicate_table, null);

    // FIXME this does not work :(
    ( table:with_filtered_table 'with' p:out_param_Any get_predicate_table:with_filtered_table
    | table:with_filtered_table p:out_param_pvp get_predicate_table:with_filtered_table
    | table:with_filtered_table ('who' | 'which' | 'that') p:out_param_avp get_predicate_table:with_filtered_table
    ) => C.addGetPredicateJoin(table, get_predicate_table, p.name);

    // join form of join

    rhs:with_filtered_table ('of' | 'for' | 'in') lhs:with_filtered_table => C.addArrayJoin(lhs, rhs);

    !turking lhs:with_filtered_table '\'s' rhs:with_filtered_table => C.addArrayJoin(lhs, rhs);
    }
}

have_filtered_table_join = {
    // get-predicate form of join
    !notablejoin {
    table:verb_filtered_table ('and' | 'and have' | 'and also' | 'and in addition' | 'but also') get_predicate_table:with_filtered_table
        => C.addGetPredicateJoin(table, get_predicate_table, null);
    }
}<|MERGE_RESOLUTION|>--- conflicted
+++ resolved
@@ -79,13 +79,8 @@
 }
 
 one_with_filter_table = {
-<<<<<<< HEAD
     !nofilter table:complete_table ('with' | 'having') filter:with_filter => C.addFilter(table, filter);
     !nofilter table:complete_table ('with' | 'having') filter:npp_filter => C.addFilter(table, filter);
-=======
-    !nofilter table:complete_table ('with' | 'having') filter:with_filter => C.checkAndAddFilter(table, filter, _tpLoader);
-    !nofilter table:complete_table ('with' | 'having') filter:npp_filter => C.checkAndAddFilter(table, filter, _tpLoader);
->>>>>>> 03cf5504
 }
 
 one_which_filter_table = {
@@ -104,7 +99,6 @@
 }
 
 two_with_filter_table = {
-<<<<<<< HEAD
     !nofilter table:one_with_filter_table 'and' filter:with_filter => C.addFilter(table, filter);
     !nofilter table:one_which_filter_table ('and having' | 'and with' | ', with' | 'and have') filter:with_filter => C.addFilter(table, filter);
     !nofilter table:one_clean_filter_table ('with' | 'having' | 'that have') filter:with_filter => C.addFilter(table, filter);
@@ -113,17 +107,6 @@
     !nofilter table:one_clean_filter_table ('with' | 'having' | 'that have') filter:npp_filter => C.addFilter(table, filter);
 
     !nofilter filter:apv_filter table:one_with_filter_table => C.addFilter(table, filter);
-=======
-    !nofilter table:one_with_filter_table 'and' filter:with_filter => C.checkAndAddFilter(table, filter, _tpLoader);
-    !nofilter table:one_which_filter_table ('and having' | 'and with' | ', with') filter:with_filter => C.checkAndAddFilter(table, filter, _tpLoader);
-    !nofilter table:one_clean_filter_table ('with' | 'having') filter:with_filter => C.checkAndAddFilter(table, filter, _tpLoader);
-
-    !nofilter table:one_with_filter_table 'and' filter:npp_filter => C.checkAndAddFilter(table, filter, _tpLoader);
-    !nofilter table:one_which_filter_table ('and having' | 'and with' | ', with') filter:npp_filter => C.checkAndAddFilter(table, filter, _tpLoader);
-    !nofilter table:one_clean_filter_table ('with' | 'having') filter:npp_filter => C.checkAndAddFilter(table, filter, _tpLoader);
-
-    !nofilter filter:apv_filter table:one_with_filter_table => C.checkAndAddFilter(table, filter, _tpLoader);
->>>>>>> 03cf5504
 }
 
 two_which_filter_table = {
@@ -251,11 +234,8 @@
 }
 
 one_have_filter_table = {
-<<<<<<< HEAD
     !nofilter table:complete_table ('get' | 'have') filter:with_filter => C.addFilter(table, filter);
-=======
-    !nofilter table:complete_table ('get' | 'have') filter:npp_filter => C.checkAndAddFilter(table, filter, _tpLoader);
->>>>>>> 03cf5504
+    !nofilter table:complete_table ('get' | 'have') filter:npp_filter => C.addFilter(table, filter);
 }
 
 one_verb_filter_table = {
@@ -280,15 +260,12 @@
 }
 
 two_have_filter_table = {
-<<<<<<< HEAD
     !nofilter table:one_be_filter_table 'and' ('get' | 'have') filter:with_filter => C.addFilter(table, filter);
     !nofilter table:one_have_filter_table 'and' filter:with_filter => C.addFilter(table, filter);
     !nofilter table:one_verb_filter_table 'and' ('get' | 'have') filter:with_filter => C.addFilter(table, filter);
-=======
-    !nofilter table:one_be_filter_table 'and' ('get' | 'have') filter:npp_filter => C.checkAndAddFilter(table, filter, _tpLoader);
-    !nofilter table:one_have_filter_table 'and' filter:npp_filter => C.checkAndAddFilter(table, filter, _tpLoader);
-    !nofilter table:one_verb_filter_table 'and' ('get' | 'have') filter:npp_filter => C.checkAndAddFilter(table, filter, _tpLoader);
->>>>>>> 03cf5504
+    !nofilter table:one_be_filter_table 'and' ('get' | 'have') filter:npp_filter => C.addFilter(table, filter);
+    !nofilter table:one_have_filter_table 'and' filter:npp_filter => C.addFilter(table, filter);
+    !nofilter table:one_verb_filter_table 'and' ('get' | 'have') filter:npp_filter => C.addFilter(table, filter);
 }
 
 two_verb_filter_table = {

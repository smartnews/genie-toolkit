// -*- mode: js; indent-tabs-mode: nil; js-basic-offset: 4 -*-
//
// This file is part of Genie
//
// Copyright 2019-2020 The Board of Trustees of the Leland Stanford Junior University
//
// Licensed under the Apache License, Version 2.0 (the "License");
// you may not use this file except in compliance with the License.
// You may obtain a copy of the License at
//
//    http://www.apache.org/licenses/LICENSE-2.0
//
// Unless required by applicable law or agreed to in writing, software
// distributed under the License is distributed on an "AS IS" BASIS,
// WITHOUT WARRANTIES OR CONDITIONS OF ANY KIND, either express or implied.
// See the License for the specific language governing permissions and
// limitations under the License.
//
// Author: Giovanni Campagna <gcampagn@cs.stanford.edu>
"use strict";

const assert = require('assert');

const ThingTalk = require('thingtalk');
const Ast = ThingTalk.Ast;
const Type = ThingTalk.Type;
const Units = require('thingtalk-units');

const { typeToStringSafe, isSameFunction, normalizeConfirmAnnotation } = require('./utils');
const Utils = require('./utils');
const { notifyAction } = ThingTalk.Generate;

const _loader = require('./load-thingpedia');

function makeDate(base, operator, offset) {
    if (!(base instanceof Ast.Value))
        base = new Ast.Value.Date(base);
    if (offset === null)
        return base;

    const value = new Ast.Value.Computation(operator, [base, offset],
        [Type.Date, new Type.Measure('ms'), Type.Date], Type.Date);
    return value;
}

function makeMonthDateRange(year, month) {
    return [
        makeDate(new Ast.DatePiece(year, month, null, null), '+', null),
        makeDate(new Ast.DatePiece(year, month, null, null), '+', new Ast.Value.Measure(1, 'mon'))
    ];
}

function getFunctionNames(ast) {
    const functions = [];
    ast.visit(new class extends Ast.NodeVisitor {
        visitInvocation(invocation) {
            functions.push(invocation.selector.kind + ':' + invocation.channel);
            return true;
        }
    });
    return functions;
}

function getFunctions(ast) {
    const functions = [];
    ast.visit(new class extends Ast.NodeVisitor {
        visitInvocation(invocation) {
            functions.push(invocation.schema);
            return true;
        }
    });
    return functions;
}

function isSelfJoinStream(stream) {
    let functions = getFunctionNames(stream);
    if (functions.length > 1) {
        if (!Array.isArray(functions))
            throw new TypeError('??? ' + functions);
        functions.sort();
        for (let i = 0; i < functions.length-1; i++) {
            if (functions[i] === functions[i+1])
                return true;
        }
    }
    return false;
}

function checkNotSelfJoinStream(stream) {
    if (isSelfJoinStream(stream))
        return null;
    return stream;
}

function betaReduce(ast, pname, value) {
    const clone = ast.clone();

    let found = false;
    for (let slot of clone.iterateSlots2({})) {
        if (slot instanceof Ast.Selector)
            continue;

        if (pname in slot.scope) {
            // if the parameter is in scope of the slot, it means we're in a filter and the same parameter name
            // is returned by the stream/table, which shadows the example/declaration parameter we're
            // trying to replace, hence we ignore this slot
            continue;
        }

        const varref = slot.get();
        if (varref.isVarRef && varref.name === pname) {
            // no parameter passing or undefined into device attributes
            if ((value.isUndefined || value.isVarRef && !value.name.startsWith('__const'))
                && slot.tag.startsWith('attribute.'))
                return null;

            slot.set(value);
            found = true;
        }
    }

    if (found) {
        // the parameter should not be in the schema for the table/stream, but sentence-generator/index.js
        // messes with the schema ands adds it there (to do quick checks of parameter passing), so here
        // we remove it again
        clone.schema = ast.schema.removeArgument(pname);
    } else {
        // in case schema was not copied by .clone() (eg if ast is a Program, which does not normally have a .schema)
        clone.schema = ast.schema;
    }

    return clone;
}

function unassignInputParameter(schema, passign, pname) {
    let arg = schema.getArgument(pname);
    if (!arg)
        return schema;
    arg = arg.clone();
    arg.name = passign;
    return schema.removeArgument(pname).addArguments([arg]);
}

// perform eta reduction
// (turn (\(x) -> f(x)) into just f
function etaReduceInvocation(invocation, pname) {
    let clone = new Ast.Invocation(null, invocation.selector, invocation.channel,
        Array.from(invocation.in_params), null);
    let passign;
    for (let i = 0; i < clone.in_params.length; i++) {
        let inParam = clone.in_params[i];
        if (inParam.value.isVarRef && inParam.value.name === pname) {
            passign = inParam.name;
            clone.in_params.splice(i, 1);
            break;
        }
    }
    if (!passign)
        return [undefined, clone];
    clone.schema = unassignInputParameter(invocation.schema, passign, pname);

    return [passign, clone];
}

function etaReduceTable(table, pname) {
    if (!table.schema.hasArgument(pname) || !table.schema.isArgInput(pname))
        return [undefined, table];
    if (table.isInvocation) {
        let [passign, clone] = etaReduceInvocation(table.invocation, pname);
        return [passign, new Ast.Table.Invocation(null, clone, clone.schema)];
    } else if (table.isFilter) {
        let [passign, clone] = etaReduceTable(table.table, pname);
        return [passign, new Ast.Table.Filter(null, clone, table.filter, clone.schema)];
    } else {
        // TODO
        return [undefined, table];
    }
}

function makeFilter(param, op, value, negate = false) {
    return Utils.makeFilter(_loader, param, op, value, negate);
}

function makeAndFilter(param, op, values, negate = false) {
    return Utils.makeAndFilter(_loader, param, op, values, negate);
}

function makeDateRangeFilter(param, values) {
    return Utils.makeDateRangeFilter(_loader, param, values);
}

function makeOrFilter(param, op, values, negate  =false) {
    if (values.length !== 2)
        return null;
    if (values[0].equals(values[1]))
        return null;
    const operands  = values.map((v) => makeFilter(param, op, v, negate));
    if (operands.includes(null))
        return null;
    const f = new Ast.BooleanExpression.Or(null, operands);
    if (negate)
        return new Ast.BooleanExpression.Not(null, f);
    return f;
}

function makeButFilter(param, op, values) {
    if (values.length !== 2)
        return null;
    if (values[0].equals(values[1]))
        return null;
    const operands  = [
        makeFilter(param, op, values[0]),
        makeFilter(param, op, values[1], true)
    ];
    if (operands.includes(null))
        return null;
    return new Ast.BooleanExpression.And(null, operands);
}

function makeListExpression(param, filter) {
    // TODO: handle more complicated filters
    if (!filter.isAtom)
        return null;
    if (filter.name === 'value') {
        if (_loader.params.out.has(`${param.name}+Array(Compound)`))
            return null;
    } else {
        if (!(param.name in _loader.compoundArrays))
            return null;
        const type = _loader.compoundArrays[param.name];
        if (!(filter.name in type.fields))
            return null;
    }
    let vtype = filter.value.getType();
    if (!_loader.params.out.has(`${filter.name}+${vtype}`))
        return null;
    return new Ast.Value.Filter(param, filter);
}

function makeAggregateFilter(param, aggregationOp, field, op, value) {
    if (aggregationOp === 'count') {
        if (!value.getType().isNumber)
            return null;
        assert(field === null || field === '*');
        const agg = new Ast.Value.Computation(aggregationOp, [param],
            [new Type.Array('x'), Type.Number], Type.Number);
        return new Ast.BooleanExpression.Compute(null, agg, op, value);
    } else if (['sum', 'avg', 'max', 'min'].includes(aggregationOp)) {
        const vtype = value.getType();
        if (field) {
            if (!_loader.params.out.has(`${field.name}+${vtype}`))
                return null;
        } else {
            if (!_loader.params.out.has(`${param.name}+Array(${vtype})`))
                return null;
        }
        const agg = new Ast.Value.Computation(aggregationOp, [
<<<<<<< HEAD
            field ? new Ast.Value.ArrayField(param, field.name) : param
        ], [Type.Array(vtype), vtype], vtype);
=======
            param ? new Ast.Value.ArrayField(param, field.name) : param
        ], [new Type.Array(vtype), vtype], vtype);
>>>>>>> cf078a09
        return new Ast.BooleanExpression.Compute(null, agg, op, value);
    }
    return null;
}

function makeAggregateFilterWithFilter(param, filter, aggregationOp, field, op, value) {
    if (filter === null)
        return null;
    const list = makeListExpression(param, filter);
    if (!list)
        return null;
    if (aggregationOp === 'count') {
        if (!value.getType().isNumber)
            return null;
        assert(field === null);
        const agg = new Ast.Value.Computation(aggregationOp, [list], [new Type.Array('x'), Type.Number], Type.Number);
        return new Ast.BooleanExpression.Compute(null, agg, op, value);
    } else if (['sum', 'avg', 'max', 'min'].includes(aggregationOp)) {
        const vtype = value.getType();
        if (field) {
            if (!_loader.params.out.has(`${field.name}+${vtype}`))
                return null;
        } else {
            if (!_loader.params.out.has(`${param.name}+Array(${vtype})`))
                return null;
        }
        const agg = new Ast.Value.Computation(aggregationOp, [
            field ? new Ast.Value.ArrayField(list, field.name) : list
        ], [new Type.Array(vtype), vtype], vtype);
        return new Ast.BooleanExpression.Compute(null, agg, op, value);
    }
    return null;
}


function makeEdgeFilterStream(proj, op, value) {
    if (!(proj instanceof Ast.Table.Projection))
        return null;

    let f = new Ast.BooleanExpression.Atom(null, proj.args[0], op, value);
    if (!checkFilter(proj.table, f))
        return null;
    if (!proj.schema.is_monitorable || proj.schema.is_list)
        return null;
    let outParams = Object.keys(proj.table.schema.out);
    if (outParams.length === 1 && _loader.flags.turking)
        return null;

    return new Ast.Stream.EdgeFilter(null, new Ast.Stream.Monitor(null, proj.table, null, proj.table.schema), f, proj.table.schema);
}

function addUnit(unit, num) {
    if (num.isVarRef) {
        let v = new Ast.Value.VarRef(num.name + '__' + unit);
        v.unit = unit;
        v.getType = () => new Type.Measure(unit);
        return v;
    } else {
        return new Ast.Value.Measure(num.value, unit);
    }
}

function resolveProjection(args, schema) {
    assert(args.length >= 1);
    args = new Set(args);
    for (let arg of schema.minimal_projection)
        args.add(arg);
    for (let arg of args)
        assert(schema.hasArgument(arg));
    // if default_projection is non-empty, it's overwritten after a projection
    schema.default_projection = [];
    if (schema.annotations)
        schema.annotations.default_projection = new Ast.Value.Array([]);
    return schema.filterArguments((a) => a.is_input || args.has(a.name));
}

function makeProjection(table, pname) {
    return new Ast.Table.Projection(null, table, [pname], resolveProjection([pname], table.schema));
}
function makeStreamProjection(stream, pname) {
    return new Ast.Stream.Projection(null, stream, [pname], resolveProjection([pname], stream.schema));
}

function makeEventTableProjection(table) {
    if (table.isProjection)
        return null;

    let outParams = Object.keys(table.schema.out);
    if (outParams.length === 1 && table.schema.out[outParams[0]].isString)
        return makeProjection(table, outParams[0]);

    for (let pname in table.schema.out) {
        if (pname === 'picture_url')
            return null;
        let ptype = table.schema.out[pname];
        if (_loader.types.id.has(typeToStringSafe(ptype)))
            return null;
    }
    return new Ast.Table.Projection(null, table, ['$event'], table.schema);
}

function makeEventStreamProjection(table) {
    if (!table.schema.is_monitorable)
        return null;
    let outParams = Object.keys(table.schema.out);
    if (outParams.length === 1 && table.schema.out[outParams[0]].isString)
        return makeStreamProjection(new Ast.Stream.Monitor(null, table, null, table.schema), outParams[0]);

    for (let pname in table.schema.out) {
        if (pname === 'picture_url')
            return null;
        let ptype = table.schema.out[pname];
        if (_loader.types.id.has(typeToStringSafe(ptype)))
            return null;
    }
    return new Ast.Stream.Projection(null, new Ast.Stream.Monitor(null, table, null, table.schema), ['$event'], table.schema);
}

function makeTypeBasedTableProjection(table, ptype, ptypestr = typeToStringSafe(ptype)) {
    if (table.isProjection)
        return null;

    if (_loader.types.id.has(ptypestr)) {
        for (let pname in table.schema.out) {
            if (table.schema.out[pname].equals(ptype))
                return makeProjection(table, pname);
        }
        return null;
    } else {
        assert(!ptype.isString && !(ptype.isEntity && ptype.type === 'tt:picture'));

        const idArg = table.schema.getArgument('id');
        if (idArg && idArg.type.equals(ptype))
            return makeProjection(table, 'id');

        let outParams = Object.keys(table.schema.out);
        if (outParams.length !== 1 || !ptype.equals(table.schema.getArgType(outParams[0])))
            return null;
        return makeProjection(table, outParams[0]);
    }
}

function makeTypeBasedStreamProjection(table, ptype, ptypestr) {
    if (table.isProjection)
        return null;
    if (!table.schema.is_monitorable)
        return null;
    if (_loader.types.id.has(ptypestr)) {
        for (let pname in table.schema.out) {
            if (table.schema.out[pname].equals(ptype))
                return makeStreamProjection(new Ast.Stream.Monitor(null, table, null, table.schema), pname);
        }
        return null;
    } else {
        const idArg = table.schema.getArgument('id');
        if (idArg && idArg.type.equals(ptype))
            return makeStreamProjection(new Ast.Stream.Monitor(null, table, null, table.schema), 'id');

        let outParams = Object.keys(table.schema.out);
        if (outParams.length !== 1 || !ptype.equals(table.schema.getArgType(outParams[0])))
            return null;
        return makeStreamProjection(new Ast.Stream.Monitor(null, table, null, table.schema), outParams[0]);
    }
}

function isEqualityFilteredOnParameter(table, pname) {
    for (let [,filter] of iterateFilters(table)) {
        for (let field of iterateFields(filter)) {
            if (field.name === pname &&
                (field.operator === '==' || field.operator === '=~'))
                return true;
        }
    }

    return false;
}

function makeSingleFieldProjection(ftype, ptype, table, pname) {
    assert(table);
    assert(ftype === 'table' || ftype === 'stream');
    assert(typeof pname === 'string');

    if (!table.schema.out[pname])
        return null;

    let outParams = Object.keys(table.schema.out);
    if (outParams.length === 1)
        return table;

    if (ptype && !Type.isAssignable(table.schema.out[pname], ptype))
        return null;

    if (ftype === 'table') {
        if (pname === 'picture_url' && _loader.flags.turking)
            return null;
        if (isEqualityFilteredOnParameter(table, pname))
            return null;
        return makeProjection(table, pname);
    } else {
        if (!table.schema.is_monitorable)
            return null;
        const stream = new Ast.Stream.Monitor(null, table, null, table.schema);
        return makeStreamProjection(stream, pname);
    }
}

function makeMultiFieldProjection(ftype, table, outParams) {
    const names = [];
    for (let outParam of outParams) {
        const name = outParam.name;
        if (_loader.flags.schema_org) {
            if (name === 'id')
                return null;
        }
        if (!table.schema.out[name])
            return null;

        if (ftype === 'table') {
            if (name === 'picture_url' && _loader.flags.turking)
                return null;
        } else {
            if (!table.schema.is_monitorable)
                return null;
        }

        names.push(name);
    }

    if (ftype === 'table') {
        for (let pname of names) {
            if (isEqualityFilteredOnParameter(table, pname))
                return null;
        }

        return new Ast.Table.Projection(null, table, names, resolveProjection(names, table.schema));
    } else {
        const stream = new Ast.Stream.Monitor(null, table, null, table.schema);
        return new Ast.Stream.Projection(null, stream, names, resolveProjection(names, stream.schema));
    }
}

function makeArgMaxMinTable(table, pname, direction, count) {
    const t_sort = makeSortedTable(table, pname, direction);

    if (!t_sort)
        return null;

    count = count || new Ast.Value.Number(1);
    if (count.isNumber && count.value <= 0)
        return null;

    return new Ast.Table.Slice(null, t_sort, new Ast.Value.Number(1), count, t_sort.schema);
}

function makeSortedTable(table, pname, direction = 'desc') {
    assert(typeof pname === 'string');
    assert(direction === 'asc' || direction === 'desc');

    const type = table.schema.out[pname];
    // String are comparable but we don't want to sort alphabetically here
    // (we need to use isComparable because Date/Time are comparable but not numeric)
    if (!type || !type.isComparable() || type.isString)
        return null;
    if (!table.schema.is_list || table.isIndex) //avoid conflict with primitives
        return null;
    if (hasUniqueFilter(table))
        return null;

    for (let [,filter] of iterateFilters(table)) {
        for (let atom of iterateFields(filter)) {
            if (atom.name === pname)
                return null;
        }
    }

    if (hasUniqueFilter(table))
        return null;
    return new Ast.Table.Sort(null, table, pname, direction, table.schema);
}

function checkValidQuery(table) {
    // check that the query does not include "id ==" (it should be "id =~")
    // this check is only applied at the first turn (or first turn of a new domain)
    const filterTable = findFilterTable(table);
    if (!filterTable)
        return true;

    let hasIDFilter = false;
    filterTable.filter.visit(new class extends Ast.NodeVisitor {
        visitAtomBooleanExpression(expr) {
            if (expr.name === 'id' && expr.operator === '==')
                hasIDFilter = true;
            return true;
        }
    });

    return !hasIDFilter;
}

function makeProgram(rule) {
    assert(rule instanceof Ast.Statement);

    // FIXME: A hack for schema.org only to drop certain programs
    let table = rule.table;
    if (table) {
        if (!checkValidQuery(table))
            return null;
    }
    if (rule.stream) {
        if (_loader.flags.nostream)
            return null;
    }
    return adjustDefaultParameters(new Ast.Program(null, [], [], [rule], null));
}

function combineStreamCommand(stream, command) {
    if (command.table) {
        stream = new Ast.Stream.Join(null, stream, command.table, [], command.table.schema);
        if (isSelfJoinStream(stream))
            return null;
        return new Ast.Statement.Rule(null, stream, command.actions);
    } else {
        return new Ast.Statement.Rule(null, stream, command.actions);
    }
}

function checkComputeFilter(table, filter) {
    if (!filter.lhs.isComputation)
        return false;

    // distance
    if (filter.lhs.op === 'distance') {
        assert.strictEqual(filter.lhs.operands.length, 2);
        if (!filter.rhs.isMeasure || Units.normalizeUnit(filter.rhs.unit) !== 'm')
            return false;
        for (let operand of filter.lhs.operands) {
            if (operand.isVarRef && !table.schema.hasArgument(operand.name))
                return false;
            if (!(operand.isVarRef || operand.isLocation))
                return false;
        }
        return true;
    }

    // count, sum, avg, min, max
    if (filter.lhs.operands.length !== 1)
        return false;
    let param = filter.lhs.operands[0];

    if (!table.schema.out[param.name])
        return false;

    let vtype, ptype, ftype;
    ptype = table.schema.out[param.name];
    if (!ptype.isArray)
        return false;
    if (filter.lhs.op === 'count') {
        vtype = Type.Number;
        let canonical = table.schema.getArgCanonical(param.name);
        for (let p of table.schema.iterateArguments()) {
            if (p.name === param.name + 'Count')
                return false;
            if (p.canonical === canonical + 'count' || p.canonical === canonical.slice(0,-1) + ' count')
                return false;
        }
    } else {
        if (param.field && param.field in ptype.elem.fields)
            ftype = ptype.elem.fields[param.field].type;
        else
            ftype = ptype.elem;
        vtype = ftype;
    }
    return filter.rhs.getType().equals(vtype);
}

function checkAtomFilter(table, filter) {
    const arg = table.schema.getArgument(filter.name);
    if (!arg || arg.is_input)
        return false;

    if (arg.getAnnotation('filterable') === false)
        return false;

    let vtype, ptype;

    ptype = table.schema.out[filter.name];
    vtype = ptype;
    if (filter.operator === 'contains') {
        if (ptype.isArray)
            vtype = vtype.elem;
        else if (ptype.isRecurrentTimeSpecification)
            vtype = [Type.Date, Type.Time];
        else
            return false;
    } else if (filter.operator === 'contains~') {
        if (!vtype.isArray || (!vtype.elem.isEntity && !vtype.elem.isString))
            return false;
        vtype = Type.String;
    } else if (filter.operator === 'in_array') {
        vtype = new Type.Array(ptype);
    } else if (filter.operator === 'in_array~') {
        if (!vtype.isEntity && !vtype.isString)
            return false;
        vtype = new Type.Array(Type.String);
    } else if (filter.operator === '=~') {
        if (!ptype.isEntity && !ptype.isString)
            return false;
        if (ptype.isEntity && filter.name !== 'id')
            return false;
        vtype = Type.String;
    }

    if (!Array.isArray(vtype))
        vtype = [vtype];

    let typeMatch = false;
    for (let type of vtype) {
        if (filter.value.getType().equals(type))
            typeMatch = true;
    }
    if (!typeMatch)
        return false;


    if (vtype.isNumber || vtype.isMeasure) {
        let min = -Infinity;
        let minArg = arg.getImplementationAnnotation('min_number');
        if (minArg !== undefined)
            min = minArg;
        let maxArg = arg.getImplementationAnnotation('max_number');
        let max = Infinity;
        if (maxArg !== undefined)
            max = maxArg;

        if (filter.value.isNumber) {
            const value = filter.value.toJS();
            if (value < min || value > max)
                return false;
        }
    }
    return true;
}

function checkFilter(table, filter) {
    while (table.isProjection)
        table = table.table;

    if (filter.isNot)
        filter = filter.expr;
    if (filter.isExternal)
        return true;
    if (filter.isAnd || filter.isOr) {
        for (let operands of filter.operands) {
            if (!checkFilter(table, operands))
                return false;
        }
        return true;
    }

    if (filter.isCompute)
        return checkComputeFilter(table, filter);

    if (filter.isAtom)
        return checkAtomFilter(table, filter);

    if (filter.isDontCare) {
        const arg = table.schema.getArgument(filter.name);
        if (!arg || arg.is_input)
            return false;
        if (arg.getAnnotation('filterable') === false)
            return false;
        return true;
    }

    throw new Error(`Unexpected filter type ${filter}`);
}

function* iterateFilters(table) {
    if (table.isInvocation || table.isVarRef || table.isResultRef)
        return;

    if (table.isFilter) {
        yield [table.schema, table.filter];
    } else if (table.isJoin) {
        yield *iterateFilters(table.lhs);
        yield *iterateFilters(table.rhs);
    } else {
        yield *iterateFilters(table.table);
    }
}

function* iterateFields(filter) {
    assert(filter instanceof Ast.BooleanExpression);
    if (filter.isAnd) {
        for (let operand of filter.operands)
            yield *iterateFields(operand);
    } else if (filter.isNot) {
        yield *iterateFields(filter.expr);
    } else if (filter.isAtom || filter.isDontCare) {
        yield filter;
    } else {
        assert(filter.isTrue || filter.isFalse || filter.isOr || filter.isCompute || filter.isExternal);
    }
}

function hasUniqueFilter(table) {
    for (let [, filter] of iterateFilters(table)) {
        if (checkFilterUniqueness(table, filter))
            return true;
    }
    return false;
}

function checkFilterUniqueness(table, filter) {
    if (filter.isAnd)
        return filter.operands.some((f) => checkFilterUniqueness(table, f));
    // note: a filter of the form
    // (id == "foo" || id == "bar")
    // is treated as "unique" because it defines the set of elements
    // and we should not filter further
    if (filter.isOr)
        return filter.operands.every((f) => checkFilterUniqueness(table, f));

    if (filter.isExternal)
        return false;

    if (filter.isNot)
        return true;

    if (filter.isTrue || filter.isFalse)
        return false;

    if (filter.isCompute)
        return false;

    if (filter.operator !== '==' && filter.operator !== 'in_array')
        return false;

    const arg = table.schema.getArgument(filter.name);
    if (!arg)
        return false;
    return arg.unique;
}

function normalizeFilter(table, filter) {
    if (filter.lhs && filter.lhs.isComputation && filter.lhs.op === 'count' && filter.lhs.operands.length === 1) {
        let name = filter.lhs.operands[0].name;
        let canonical = table.schema.getArgCanonical(name);
        if (!canonical)
            return null;
        for (let p of table.schema.iterateArguments()) {
            if (p.name === name + 'Count' ||
                p.canonical === canonical + ' count' ||
                p.canonical === canonical.slice(0,-1) + ' count')
                return new Ast.BooleanExpression.Atom(null, p.name, filter.operator, filter.rhs);
        }
    }

    return filter;
}

function addFilter(table, filter, options = {}) {
    filter = normalizeFilter(table, filter);
    if (!filter)
        return null;

    if (!checkFilter(table, filter))
        return null;

    // when an "unique" parameter has been used in the table
    if (table.schema.no_filter)
        return null;

    // if the query is single result, only add "if" filters, not "with" filters
    // ("if" filters are only used with streams)
    if (!table.schema.is_list && !options.ifFilter)
        return null;

    if (table.isProjection) {
        const added = addFilter(table.table, filter);
        if (added === null)
            return null;
        return new Ast.Table.Projection(null, added, table.args, table.schema);
    }

    if (table.isFilter) {
        // if we already have a filter, don't add a new complex filter
        if (!filter.isAtom && !(filter.isNot && filter.expr.isAtom))
             return null;

        if (checkFilterUniqueness(table, filter))
            return null;

        if (hasUniqueFilter(table))
            return null;

        let existing = table.filter;
        let atom = filter.isNot ? filter.expr : filter;
        // check that we don't create a non-sensical filter, eg.
        // p == X && p == Y, or p > X && p > Y
        let operands = existing.isAnd ? existing.operands : [existing];
        for (let operand of operands) {
            if (operand.isAtom && operand.name === atom.name &&
                (operand.operator === atom.operator ||
                 operand.operator === '==' ||
                 atom.operator === '==' ||
                 operand.operator === 'in_array' ||
                 atom.operator === 'in_array'))
                return null;
        }

        const arg = table.schema.getArgument(atom.name);
        if (arg.annotations.conflict_filter) {
            const conflict = arg.annotations.conflict_filter.toJS();
            for (let atom2 of iterateFields(existing)) {
                if (conflict.includes(atom2.name))
                    return null;
            }
        }

        let newFilter = new Ast.BooleanExpression.And(null, [existing, filter]).optimize();
        return new Ast.Table.Filter(null, table.table, newFilter, table.schema);
    }

    // FIXME deal with the other table types (maybe)

    const schema = table.schema.clone();
    if (checkFilterUniqueness(table, filter)) {
        schema.is_list = false;
        schema.no_filter = true;
    }
    return new Ast.Table.Filter(null, table, filter, schema);
}

function addFilterToProgram(program, filter) {
    if (!program.rules[0].stream && !program.rules[0].table)
        return null;

    if (!program.rules[0].stream || !program.rules[0].stream.isMonitor)
        return null;

    const clone = program.clone();

    if (clone.rules[0].stream) {
        if (!checkFilter(clone.rules[0].stream.table, filter))
            return null;

        clone.rules[0].stream.table = addFilter(clone.rules[0].stream.table, filter, true);
        if (!clone.rules[0].stream.table)
            return null;
    } else {
        clone.rules[0].table = addFilter(clone.rules[0].table, filter, true);
        if (!clone.rules[0].table)
            return null;
    }

    return clone;
}

function tableToStream(table, projArg) {
    if (!table.schema.is_monitorable)
        return null;
    let stream;
    if (table.isFilter && !table.schema.is_list)
        stream = new Ast.Stream.EdgeFilter(null, new Ast.Stream.Monitor(null, table.table, projArg, table.table.schema), table.filter, table.table.schema);
    else
        stream = new Ast.Stream.Monitor(null, table, projArg, table.schema);
    return stream;
}

function builtinSayAction(pname) {
    if (!_loader.standardSchemas.say)
        return null;

    let selector = new Ast.Selector.Device(null, 'org.thingpedia.builtin.thingengine.builtin', null, null);
    if (pname instanceof Ast.Value) {
        let param = new Ast.InputParam(null, 'message', pname);
        return new Ast.Action.Invocation(null, new Ast.Invocation(null, selector, 'say', [param], _loader.standardSchemas.say),
            _loader.standardSchemas.say.removeArgument('message'));
    } else if (pname) {
        let param = new Ast.InputParam(null, 'message', new Ast.Value.VarRef(pname));
        return new Ast.Action.Invocation(null, new Ast.Invocation(null, selector, 'say', [param], _loader.standardSchemas.say),
            _loader.standardSchemas.say.removeArgument('message'));
    } else {
        return new Ast.Action.Invocation(null, new Ast.Invocation(null, selector, 'say', [], _loader.standardSchemas.say),
            _loader.standardSchemas.say.removeArgument('message'));
    }
}

function locationGetPredicate(loc, negate = false) {
    if (!_loader.standardSchemas.get_gps)
        return null;

    let filter = new Ast.BooleanExpression.Atom(null, 'location', '==', loc);
    if (negate)
        filter = new Ast.BooleanExpression.Not(null, filter);

    return new Ast.BooleanExpression.External(null, new Ast.Selector.Device(null, 'org.thingpedia.builtin.thingengine.builtin',null,null),'get_gps', [], filter,
        _loader.standardSchemas.get_gps);
}

function timeGetPredicate(low, high) {
    if (!_loader.standardSchemas.get_time)
        return null;

    let operands = [];

    if (low)
        operands.push(new Ast.BooleanExpression.Atom(null, 'time', '>=', low));
    if (high)
        operands.push(new Ast.BooleanExpression.Atom(null, 'time', '<=', high));
    const filter = new Ast.BooleanExpression.And(null, operands);
    return new Ast.BooleanExpression.External(null, new Ast.Selector.Device(null, 'org.thingpedia.builtin.thingengine.builtin',null,null),'get_time', [], filter,
        _loader.standardSchemas.get_time);
}

function hasGetPredicate(filter) {
    if (filter.isAnd || filter.isOr) {
        for (let op of filter.operands) {
            if (hasGetPredicate(op))
                return true;
        }
        return false;
    }
    if (filter.isNot)
        return hasGetPredicate(filter.expr);
    return filter.isExternal;
}

function makeGetPredicate(proj, op, value, negate = false) {
    if (!proj.isProjection)
        return null;
    if (!proj.table.isInvocation)
        return null;
    let arg = proj.args[0];
    let filter = new Ast.BooleanExpression.Atom(null, arg, op, value);
    if (negate)
        filter = new Ast.BooleanExpression.Not(null, filter);
    const selector = proj.table.invocation.selector;
    const channel = proj.table.invocation.channel;
    const schema = proj.table.invocation.schema;
    if (!schema.out[arg].equals(value.getType()))
        return null;
    return new Ast.BooleanExpression.External(null, selector, channel, proj.table.invocation.in_params, filter, proj.table.invocation.schema);
}

// perform a join with parameter passing
function mergeSchemas(functionType, lhsSchema, rhsSchema, passign) {
    // handle parameter name conflicts by having the second primitive win
    const newArgNames = new Set;
    const newArgs = [];
    for (let arg of rhsSchema.iterateArguments()) {
        if (arg.name === passign)
            continue;
        newArgNames.add(arg.name);
        newArgs.push(arg);
    }
    for (let arg of lhsSchema.iterateArguments()) {
        if (newArgNames.has(arg.name))
            continue;
        /*if (!lhsSchema.isArgInput(arg.name))
            continue;*/
        newArgNames.add(arg.name);
        newArgs.push(arg);
    }

    return new Ast.ExpressionSignature(null, functionType, null /* class */, [] /* extends */, newArgs, {
        is_list: lhsSchema.is_list || rhsSchema.is_list,
        is_monitorable: lhsSchema.is_monitorable && rhsSchema.is_monitorable,
        require_filter: lhsSchema.require_filter || rhsSchema.require_filter,
        default_projection: [...new Set(lhsSchema.default_projection.concat(rhsSchema.default_projection))],
        minimal_projection: [...new Set(lhsSchema.minimal_projection.concat(rhsSchema.minimal_projection))],
        no_filter: lhsSchema.no_filter && rhsSchema.no_filter
    });
}

function filterTableJoin(into, filteredTable) {
    if (filteredTable === null)
        return null;
    if (!filteredTable.isFilter)
        return null;
    let tableName;
    for (let [, invocation] of filteredTable.iteratePrimitives())
        tableName = invocation.channel;
    let passign;
    for (let arg of into.schema.iterateArguments()) {
        if (arg.name !== 'id' && arg.type.isEntity && arg.type.type.substring(arg.type.type.indexOf(':') + 1) === tableName)
            passign = arg;
    }
    if (!passign)
        return null;

    const newSchema = mergeSchemas('query', filteredTable.schema, into.schema, '');

    const join = new Ast.Table.Join(null, filteredTable, into, [], newSchema);
    const filter = new Ast.BooleanExpression.Atom(null,
        passign.name, '==', new Ast.Value.VarRef('id')
    );
    return new Ast.Table.Filter(null, join, filter, newSchema);
}

function arrayFilterTableJoin(into, filteredTable) {
    if (filteredTable === null)
        return null;
    if (!filteredTable.isFilter)
        return null;
    let tableName;
    for (let [, invocation] of filteredTable.iteratePrimitives())
        tableName = invocation.channel;
    let passign;
    for (let arg of into.schema.iterateArguments()) {
        if (arg.type.isArray && arg.type.elem.isEntity && arg.type.elem.type.substring(arg.type.type.indexOf(':') + 1) === tableName)
            passign = arg;
    }
    if (!passign)
        return null;

    const newSchema = mergeSchemas('query', filteredTable.schema, into.schema, '');

    const join = new Ast.Table.Join(null, filteredTable, into, [], newSchema);
    const filter = new Ast.BooleanExpression.Atom(null,
        passign.name, 'contains', new Ast.Value.VarRef('id')
    );
    return new Ast.Table.Filter(null, join, filter, newSchema);
}

function tableJoinReplacePlaceholder(into, pname, projection) {
    if (projection === null)
        return null;
    const intotype = into.schema.inReq[pname];
    if (!intotype)
        return null;
    if (!projection.isProjection) {
        if (intotype.isString || (intotype.isEntity && intotype.type === 'tt:picture'))
            return null;

        projection = makeTypeBasedTableProjection(projection, intotype);
        if (projection === null)
            return null;
    }
    if (projection.args.length !== 1)
        throw new TypeError('???');
    const joinArg = projection.args[0];
    if (joinArg === '$event' && ['p_body', 'p_message', 'p_caption', 'p_status'].indexOf(pname) < 0)
        return null;
    const ptype = joinArg === '$event' ? Type.String : projection.schema.out[joinArg];
    if (!ptype.equals(intotype))
        return null;

    let [passign, etaReduced] = etaReduceTable(into, pname);
    if (passign === undefined) {
        //console.error(`Ignored join between ${into} and ${projection}: cannot find parameter ${pname}`);
        return null;
    }
    //console.log('passign: ' + passign + ', ptype: ' + ptype);

    const newSchema = mergeSchemas('query', projection.schema, etaReduced.schema, passign);
    let replacement = joinArg === '$event' ? new Ast.Value.Event(null) : new Ast.Value.VarRef(joinArg);
    return new Ast.Table.Join(null, projection.table, etaReduced, [new Ast.InputParam(null, passign, replacement)], newSchema);
}

function actionReplaceParamWith(into, pname, projection) {
    const joinArg = projection.args[0];
    if (joinArg === '$event' && ['p_body', 'p_message', 'p_caption', 'p_status'].indexOf(pname) < 0)
        return null;
    if (_loader.flags.dialogues) {
        if (joinArg !== 'id')
            return null;
        if (projection.table.isInvocation)
            return null;
    }
    const ptype = joinArg === '$event' ? Type.String : projection.schema.out[joinArg];
    const intotype = into.schema.inReq[pname];
    if (!intotype || !ptype.equals(intotype))
        return null;

    const replacement = joinArg === '$event' ? new Ast.Value.Event(null) : new Ast.Value.VarRef(joinArg);
    return betaReduce(into, pname, replacement);
}

function actionReplaceParamWithTable(into, pname, projection) {
    if (projection === null)
        return null;
    const intotype = into.schema.inReq[pname];
    if (!intotype)
        return null;
    if (!projection.isProjection) {
        if (intotype.isString || (intotype.isEntity && intotype.type === 'tt:picture'))
            return null;

        projection = makeTypeBasedTableProjection(projection, intotype);
        if (projection === null)
            return null;
    }
    if (projection.args.length !== 1)
        throw new TypeError('???');
    const reduced = actionReplaceParamWith(into, pname, projection);
    if (reduced === null)
        return null;
    return new Ast.Statement.Command(null, projection.table, [reduced]);
}

function actionReplaceParamWithStream(into, pname, projection) {
    if (projection === null)
        return null;
    if (!projection.isProjection || !projection.stream || projection.args.length !== 1)
        return null;
    const reduced = actionReplaceParamWith(into, pname, projection);
    if (reduced === null)
        return null;
    return new Ast.Statement.Rule(null, projection.stream, [reduced]);
}

function getDoCommand(command, pname, joinArg) {
    //if (command.actions.length !== 1 || command.actions[0].selector.isBuiltin)
    //    throw new TypeError('???');
    let actiontype = command.actions[0].schema.inReq[pname];
    if (!actiontype)
        return null;
    if (_loader.flags.dialogues && joinArg.name !== 'id')
        return null;
    let commandtype = joinArg.isEvent ? Type.String : command.table.schema.out[joinArg.name];
    if (!commandtype || !commandtype.equals(actiontype))
        return null;

    let reduced = betaReduce(command.actions[0], pname, joinArg);
    if (reduced === null)
        return null;
    return new Ast.Statement.Command(null, command.table, [reduced]);
}

function whenDoRule(rule, pname, joinArg) {
    //if (rule.actions.length !== 1 || rule.actions[0].selector.isBuiltin)
    //    throw new TypeError('???');
    let actiontype = rule.actions[0].schema.inReq[pname];
    if (!actiontype)
        return null;
    if (_loader.flags.dialogues && joinArg.name !== 'id')
        return null;
    let commandtype = joinArg.isEvent ? Type.String : rule.stream.schema.out[joinArg.name];
    if (!commandtype || !commandtype.equals(actiontype))
        return null;
    if (joinArg.isEvent && (rule.stream.isTimer || rule.stream.isAtTimer))
        return null;

    let reduced = betaReduce(rule.actions[0], pname, joinArg);
    if (reduced === null)
        return null;
    return new Ast.Statement.Rule(null, rule.stream, [reduced]);
}

function whenGetStream(stream, pname, joinArg) {
    if (!stream.isJoin)
        throw new TypeError('???');
    let commandtype = stream.table.schema.inReq[pname];
    if (!commandtype)
        return null;
    let streamtype = joinArg.isEvent ? Type.String : stream.stream.schema.out[joinArg.name];
    if (!streamtype || !streamtype.equals(commandtype))
        return null;
    if (joinArg.isEvent && (stream.stream.isTimer || stream.stream.isAtTimer))
        return null;

    let [passign, etaReduced] = etaReduceTable(stream.table, pname);
    if (passign === undefined) {
        //console.error(`Ignored join between ${into} and ${projection}: cannot find parameter ${pname}`);
        return null;
    }
    //console.log('passign: ' + passign + ', ptype: ' + ptype);

    const newSchema = mergeSchemas('stream', stream.schema, etaReduced.schema, passign);
    return new Ast.Stream.Join(null, stream.stream, etaReduced, stream.in_params.concat([new Ast.InputParam(null, passign, joinArg)]), newSchema);
}

function isConstantAssignable(value, ptype) {
    if (!ptype)
        return false;
    const vtype = value.getType();
    if (!Type.isAssignable(vtype, ptype))
        return false;
    // prevent mixing date and type (ThingTalk allows it to support certain time get predicates)
    if ((vtype.isDate && ptype.isTime) || (vtype.isTime && ptype.isDate))
        return false;
    if (value.getType().isEnum && (!ptype.isEnum || ptype.entries.indexOf(value.value) < 0))
        return false;
    return true;
}

function replacePlaceholderWithConstant(lhs, pname, value) {
    let ptype = lhs.schema.inReq[pname];
    if (!isConstantAssignable(value, ptype))
        return null;
    if (ptype.isEnum && ptype.entries.indexOf(value.toJS()) < 0)
        return null;
    //if (pname === 'p_low')
    //    console.log('p_low := ' + ptype + ' / ' + value.getType());
    if (value.isDate && value.value === null && value.offset === null)
        return null;
    return betaReduce(lhs, pname, value);
}

function replacePlaceholderWithUndefined(lhs, pname, typestr) {
    if (!lhs.schema.inReq[pname])
        return null;
    if (typestr !== typeToStringSafe(lhs.schema.inReq[pname]))
        return null;
    return betaReduce(lhs, pname, new Ast.Value.Undefined(true));
}

function sayProjection(proj) {
    if (proj === null)
        return null;

    // this function is also used for aggregation
    if (proj.isProjection) {
        assert(proj.args.length > 0);
        if (proj.args.length === 1 && proj.args[0] === 'picture_url')
            return null;
        // if the function only contains one parameter, do not generate projection for it
        if (Object.keys(proj.table.schema.out).length === 1)
            return null;
        if (!_loader.flags.projection)
            return null;

        // remove all projection args that are part of the minimal projection
        const newArgs = proj.args.filter((a) => !proj.table.schema.minimal_projection.includes(a));
        const newSchema = resolveProjection(proj.args, proj.table.schema);
        if (newArgs.length === 0) {
            proj = proj.table;
        } else {
            newArgs.sort();
            proj.args = newArgs;
            proj.schema = newSchema;
        }
    }
    return new Ast.Statement.Command(null, proj, [notifyAction()]);
}

function isQueryProgram(program) {
    if (!program.isProgram)
        return false;

    let hasTrigger = program.rules.length > 0 && program.rules.some((r) => r.isRule);
    if (hasTrigger)
        return false;

    for (let [primType, prim] of program.iteratePrimitives(false)) {
        if (prim.selector.isBuiltin)
            continue;
        if (primType === 'action')
            return false;
    }

    return true;
}

function isContinuousProgram(program) {
    if (!program.isProgram)
        return false;

    for (let rule of program.rules) {
        if (rule.isRule)
            return true;
    }
    return false;
}

function isCompleteCommand(thingtalk) {
    for (let [, slot] of thingtalk.iterateSlots()) {
        if (slot instanceof Ast.Selector)
            continue;
        if (slot.value.isUndefined)
            return false;
    }
    return true;
}

function addTimerToProgram(program, timer) {
    const newrules = program.rules.map((r) => {
        if (r.isAssignment)
            return r;
        if (r.table)
            return new Ast.Statement.Rule(null, new Ast.Stream.Join(null, timer, r.table, [], r.table.schema), r.actions);
        else
            return new Ast.Statement.Rule(null, timer, r.actions);
    });
    return new Ast.Program(null, program.classes, program.declarations, newrules, program.principal, program.oninputs);
}

function makeMonitor(program) {
    const newrules = program.rules.map((r) => {
        return new Ast.Statement.Rule(null, new Ast.Stream.Monitor(null, r.table, null, r.table.schema), r.actions);
    });
    return new Ast.Program(null, program.classes, program.declarations, newrules, program.principal, program.oninputs);
}

function replaceAnyParameterFromContext(context, newValue) {
    const type = newValue.getType();
    assert(!type.isAny);

    const slotsOfType = [];

    const clone = context.clone();
    for (let [schema, slot] of clone.iterateSlots()) {
        if (slot instanceof Ast.Selector)
            continue;
        if (slot.value.isVarRef)
            continue;
        let argname = slot.name;
        let type = schema.inReq[argname] || schema.inOpt[argname] || schema.out[argname];
        if (slot instanceof Ast.BooleanExpression && slot.operator === 'contains')
            type = type.elem;

        if (isConstantAssignable(newValue, type))
            slotsOfType.push(slot);
    }

    if (slotsOfType.length !== 1)
        return null;

    slotsOfType[0].value = newValue;
    return clone;
}

function fillNextSlot(program, newValue) {
    for (let [schema, slot] of program.iterateSlots()) {
        if (slot instanceof Ast.Selector)
            continue;
        if (slot.value.isVarRef || !slot.value.isUndefined)
            continue;

        let argname = slot.name;
        let type = schema.inReq[argname] || schema.inOpt[argname] || schema.out[argname];
        if (slot instanceof Ast.BooleanExpression && slot.operator === 'contains')
            type = type.elem;
        if (!isConstantAssignable(newValue, type))
            return null;

        return new Ast.Input.Bookkeeping(null,
            new Ast.BookkeepingIntent.Answer(null, newValue)
        );
    }

    return null;
}

function hasConflictParam(table, pname, operation) {
    function cleanName(name) {
        if (name.endsWith(' value'))
            name = name.substring(0, name.length - ' value'.length);
        if (name.includes('.')) {
            const components = name.split('.');
            name = components[components.length - 1];
        }
        return name;

    }
    const pcleaned = cleanName(pname);
    for (let arg in table.schema.out) {
        if (!table.schema.out[arg].isNumber)
            continue;
        if (cleanName(table.schema.getArgCanonical(arg)) === `${pcleaned} ${operation}`)
            return arg;
    }
    return false;
}

function maybeGetIdFilter(filter) {
    for (let atom of iterateFields(filter)) {
        if (atom.name === 'id')
            return atom.value;
    }
    return undefined;
}

function addReverseGetPredicateJoin(table, get_predicate_table, pname, negate = false) {
    if (!get_predicate_table.isInvocation &&
        !(get_predicate_table.isFilter && get_predicate_table.table.isInvocation))
        return null;


    const idType = table.schema.getArgType('id');
    if (!idType || !idType.isEntity)
        return null;
    let lhsArg = undefined;
    assert(pname);
    lhsArg = get_predicate_table.schema.getArgument(pname);
    if (!lhsArg)
        return null;
    if (!(lhsArg.type.equals(idType) ||
        (lhsArg.type.isArray && lhsArg.type.elem.equals(idType))))
        return null;
    if (lhsArg.name === 'id')
        return null;

    let invocation = get_predicate_table.isFilter ? get_predicate_table.table.invocation : get_predicate_table.invocation;

    let newAtom = new Ast.BooleanExpression.Atom(null, pname,
        (lhsArg.type.isArray ? 'contains' : '=='),
        new Ast.Value.VarRef('id'));
    let get_predicate = new Ast.BooleanExpression.External(null,
        invocation.selector,
        invocation.channel,
        invocation.in_params,
        new Ast.BooleanExpression.And(null, [
            get_predicate_table.isFilter ? get_predicate_table.filter : Ast.BooleanExpression.True,
            newAtom
        ]),
        invocation.schema
    );
    if (negate)
        get_predicate = new Ast.BooleanExpression.Not(null, get_predicate);
    return addFilter(table, get_predicate);
}

function addGetPredicateJoin(table, get_predicate_table, pname, negate = false) {
    if (!get_predicate_table.isFilter || !get_predicate_table.table.isInvocation)
        return null;


    const idType = get_predicate_table.schema.getArgType('id');
    if (!idType || !idType.isEntity)
        return null;
    let lhsArg = undefined;
    if (pname) {
        lhsArg = table.schema.getArgument(pname);
        if (!lhsArg)
            return null;
        if (!(lhsArg.type.equals(idType) ||
            (lhsArg.type.isArray && lhsArg.type.elem.equals(idType))))
            return null;

    } else {
        for (let arg of table.schema.iterateArguments()) {
            if (arg.type.equals(idType) ||
                (arg.type.isArray && arg.type.elem.equals(idType))) {
                lhsArg = arg;
                break;
            }
        }
        if (!lhsArg)
            return null;
    }
    if (lhsArg.name === 'id')
        return null;

    const idFilter = maybeGetIdFilter(get_predicate_table.filter);
    if (idFilter) {
        let newAtom = new Ast.BooleanExpression.Atom(null, lhsArg.name,
            lhsArg.type.isArray ? 'contains': '==', idFilter);
        if (negate)
            newAtom = new Ast.BooleanExpression.Not(null, newAtom);

        return addFilter(table, newAtom);
    }

    let newAtom = new Ast.BooleanExpression.Atom(null, 'id', (lhsArg.type.isArray ? 'in_array' : '=='), new Ast.Value.VarRef(lhsArg.name));
    if (negate)
        newAtom = new Ast.BooleanExpression.Not(null, newAtom);
    const get_predicate = new Ast.BooleanExpression.External(null,
        get_predicate_table.table.invocation.selector,
        get_predicate_table.table.invocation.channel,
        get_predicate_table.table.invocation.in_params,
        new Ast.BooleanExpression.And(null, [get_predicate_table.filter, newAtom]),
        get_predicate_table.table.invocation.schema
    );
    return addFilter(table, get_predicate);
}

function addArrayJoin(lhs, rhs) {
    if (!lhs.isFilter)
        return null;

    const idType = rhs.schema.getArgType('id');
    if (!idType || !idType.isEntity)
        return null;
    let lhsArg = undefined;
    for (let arg of lhs.schema.iterateArguments()) {
        if (arg.type.equals(idType) ||
            (arg.type.isArray && arg.type.elem.equals(idType))) {
            lhsArg = arg;
            break;
        }
    }
    if (!lhsArg)
        return null;
    if (lhsArg.name === 'id')
        return null;
    // if rhs has the same argument, lhsArg will be overridden
    if (rhs.schema.hasArgument(lhsArg.name))
        return null;

    const newSchema = mergeSchemas('query', lhs.schema, rhs.schema, null);
    return new Ast.Table.Filter(null,
        new Ast.Table.Join(null, lhs, rhs, [], newSchema),
        new Ast.BooleanExpression.Atom(null, 'id', (lhsArg.type.isArray ? 'in_array' : '=='), new Ast.Value.VarRef(lhsArg.name)),
        newSchema);
}

function makeComputeExpression(table, operation, operands, resultType) {
    const computeSchema = table.schema.addArguments([
        new Ast.ArgumentDef(null, Ast.ArgDirection.OUT, operation, resultType)]);
    const expression = new Ast.Value.Computation(operation, operands);
    if (operation === 'distance') {
        expression.overload = [Type.Location, Type.Location, new Type.Measure('m')];
        expression.type = new Type.Measure('m');
    }

    return new Ast.Table.Compute(null, table, expression, null, computeSchema);
}

function makeComputeProjExpression(table, operation, operands, resultType) {
    const compute = makeComputeExpression(table, operation, operands, resultType);
    return makeProjection(compute, operation);
}

function makeComputeFilterExpression(table, operation, operands, resultType, filterOp, filterValue) {
    // do not compute on a computed table
    if (table.schema.out[operation])
        return null;

    const expression = new Ast.Value.Computation(operation, operands);
    if (operation === 'distance') {
        expression.overload = [Type.Location, Type.Location, new Type.Measure('m')];
        expression.type = new Type.Measure('m');
    }
    const filter = new Ast.BooleanExpression.Compute(null, expression, filterOp, filterValue);
    if (filter)
        return addFilter(table, filter);
    return null;
}

function makeWithinGeoDistanceExpression(table, location, filterValue) {
    if (!table.schema.out.geo || !table.schema.out.geo.isLocation)
        return null;
    if (!filterValue.getType().isMeasure)
        return null;
    let unit = filterValue.unit;
    assert(unit);
    if (Units.normalizeUnit(unit) !== 'm')
        return null;
    // the unit should be at least feet
    if (Units.transformToBaseUnit(1, unit) < Units.transformToBaseUnit(1, 'ft'))
        return null;
    // the distance should be at least 100 meters (if the value is small number)
    if (filterValue.isMeasure && Units.transformToBaseUnit(filterValue.value, unit) < 100)
        return null;
    return makeComputeFilterExpression(table, 'distance', [new Ast.Value.VarRef('geo'), location], new Type.Measure('m'), '<=', filterValue);
}

function makeComputeArgMinMaxExpression(table, operation, operands, resultType, direction = 'desc') {
    if (hasUniqueFilter(table))
        return null;
    for (let [, filter] of iterateFilters(table)) {
        for (let atom of iterateFields(filter)) {
            if (atom.name === operands[0].name)
                return null;
        }
    }
    const compute = makeComputeExpression(table, operation, operands, resultType);
    const sort = new Ast.Table.Sort(null, compute, operation, direction, compute.schema);
    return new Ast.Table.Index(null, sort, [new Ast.Value.Number(1)], compute.schema);
}

function makeAggComputeExpression(table, operation, field, list, resultType) {
    if (hasUniqueFilter(table))
        return null;
    let name;
    assert(list.isVarRef || list.isFilter);
    if (list.isVarRef)
        name = list.name;
    else
        name = list.value.name;
    assert(typeof name === 'string');
    let canonical = table.schema.getArgCanonical(name);
    for (let p of table.schema.iterateArguments()) {
        if (p.name === name + 'Count' || p.canonical === canonical + 'count' || p.canonical === canonical.slice(0,-1) + ' count')
            return makeProjection(table, p.name);
    }
    const computeSchema = table.schema.addArguments([
        new Ast.ArgumentDef(null, Ast.ArgDirection.OUT, operation, resultType)]);
    const expression = new Ast.Value.Computation(operation, [field ? new Ast.Value.ArrayField(list, field) : list]);
    if (operation === 'count') {
        expression.overload = [new Type.Array('x'), Type.Number];
        expression.type = Type.Number;
    } else {
        expression.overload = [new Type.Array(resultType), resultType];
        expression.type = resultType;
    }

    return new Ast.Table.Compute(null, table, expression, null, computeSchema);
}

function makeAggComputeProjExpression(table, operation, field, list, resultType) {
    const compute = makeAggComputeExpression(table, operation, field, list, resultType);
    if (!compute)
        return null;
    return makeProjection(compute, operation);
}

function makeAggComputeArgMinMaxExpression(table, operation, field, list, resultType, direction = 'desc') {
    if (hasUniqueFilter(table))
        return null;
    const compute = makeAggComputeExpression(table, operation, field, list, resultType);
    if (!compute)
        return null;
    const sort = new Ast.Table.Sort(null, compute, operation, direction, compute.schema);
    return new Ast.Table.Index(null, sort, [new Ast.Value.Number(1)], compute.schema);

}

function hasArgumentOfType(invocation, type) {
    for (let arg of invocation.schema.iterateArguments()) {
        if (!arg.is_input)
            continue;
        if (arg.type.equals(type))
            return true;
    }
    return false;
}

function filterUsesParam(filter, pname) {
    let used = false;
    filter.visit(new class extends Ast.NodeVisitor {
        visitExternalBooleanExpression() {
            // do not recurse
            return false;
        }
        visitValue() {
            // do not recurse
            return false;
        }

        visitAtomBooleanExpression(atom) {
            used = used || pname === atom.name;
            return true;
        }
    });
    return used;
}

function checkInvocationInputParam(invocation, param, options = {}) {
    assert(invocation instanceof Ast.Invocation);
    const arg = invocation.schema.getArgument(param.name);
    if (!arg || (!arg.is_input && !options.allowOutput) || !isConstantAssignable(param.value, arg.type))
        return false;

    if (arg.type.isNumber || arg.type.isMeasure) {
        // __const varref, likely
        if (!param.value.isNumber && !param.value.isMeasure)
            return false;

        let min = -Infinity;
        let minArg = arg.getImplementationAnnotation('min_number');
        if (minArg !== undefined)
            min = minArg;
        let maxArg = arg.getImplementationAnnotation('max_number');
        let max = Infinity;
        if (maxArg !== undefined)
            max = maxArg;

        const value = param.value.toJS();
        if (value < min || value > max)
            return false;
    }

    return true;
}

function addInvocationInputParam(invocation, param, options) {
    if (!checkInvocationInputParam(invocation, param, options))
        return null;

    const clone = invocation.clone();
    for (let existing of clone.in_params) {
        if (existing.name === param.name) {
            if (existing.value.isUndefined) {
                existing.value = param.value;
                return clone;
            } else {
                return null;
            }
        }
    }
    clone.in_params.push(param);
    return clone;
}

function addActionInputParam(action, param) {
    if (!(action instanceof Ast.Action.Invocation || action instanceof Ast.Table.Invocation))
        return null;
    const newInvocation = addInvocationInputParam(action.invocation, param);
    if (newInvocation === null)
        return null;

    if (action instanceof Ast.Action.Invocation)
        return new Ast.Action.Invocation(null, newInvocation, action.schema.removeArgument(param.name));
    else
        return new Ast.Table.Invocation(null, newInvocation, action.schema.removeArgument(param.name));
}

function replaceSlotBagPlaceholder(bag, pname, value) {
    if (!value.isConstant())
        return null;
    let ptype = bag.schema.getArgType(pname);
    if (!ptype)
        return null;
    if (ptype.isArray)
        ptype = ptype.elem;
    const vtype = value.getType();
    if (!ptype.equals(vtype))
        return null;
    if (bag.has(pname))
        return null;
    const clone = bag.clone();
    clone.set(pname, value);
    return clone;
}

function replaceErrorMessagePlaceholder(msg, pname, value) {
    const newbag = replaceSlotBagPlaceholder(msg.bag, pname, value);
    if (newbag === null)
        return null;
    return { code: msg.code, bag: newbag };
}

/**
 * Find the filter table in the context.
 *
 * Returns filterTable
 */
function findFilterTable(root) {
    let table = root;
    while (!table.isFilter) {
        if (table.isSequence ||
            table.isHistory ||
            table.isWindow ||
            table.isTimeSeries)
            throw new Error('NOT IMPLEMENTED');

        // do not touch these with filters
        if (table.isAggregation ||
            table.isVarRef ||
            table.isResultRef)
            return null;

        // go inside these
        if (table.isSort ||
            table.isIndex ||
            table.isSlice ||
            table.isProjection ||
            table.isCompute ||
            table.isAlias) {
            table = table.table;
            continue;
        }

        if (table.isJoin) {
            // go right on join, always
            table = table.rhs;
            continue;
        }

        assert(table.isInvocation);
        // if we get here, there is no filter table at all
        return null;
    }

    return table;
}

function getInvocation(historyItem) {
    assert(historyItem instanceof Ast.DialogueHistoryItem);

    let invocation = undefined;
    historyItem.visit(new class extends Ast.NodeVisitor {
        visitInvocation(inv) {
            invocation = inv;
            return false; // no need to recurse
        }
    });
    return invocation;
}

function adjustDefaultParameters(stmt) {
    stmt.visit(new class extends Ast.NodeVisitor {
        visitInvocation(invocation) {
            invocation.in_params = invocation.in_params.filter((ip) => {
                const arg = invocation.schema.getArgument(ip.name);
                assert(arg && arg.is_input);
                const _default = arg.impl_annotations.default;
                if (_default && ip.value.equals(_default))
                    return false;
                return true;
            });
            return false;
        }
    });
    return stmt;
}

module.exports = {
    // helpers
    typeToStringSafe,
    isSameFunction,
    hasArgumentOfType,
    isConstantAssignable,
    filterUsesParam,
    getFunctionNames,
    getFunctions,
    getInvocation,
    normalizeConfirmAnnotation,
    adjustDefaultParameters,

    // constants
    addUnit,
    makeDate,
    makeMonthDateRange,

    // builtins
    notifyAction,
    builtinSayAction,
    locationGetPredicate,
    timeGetPredicate,

    makeProgram,
    combineStreamCommand,

    checkNotSelfJoinStream,

    // low-level helpers
    betaReduce,
    etaReduceTable,

    // placeholder replacement
    replacePlaceholderWithConstant,
    replacePlaceholderWithUndefined,
    tableJoinReplacePlaceholder,
    actionReplaceParamWithTable,
    actionReplaceParamWithStream,
    getDoCommand,
    whenDoRule,
    whenGetStream,
    checkInvocationInputParam,
    addInvocationInputParam,
    addActionInputParam,
    replaceSlotBagPlaceholder,
    replaceErrorMessagePlaceholder,

    // filters
    hasUniqueFilter,
    makeFilter,
    makeAndFilter,
    makeOrFilter,
    makeButFilter,
    makeDateRangeFilter,
    makeAggregateFilter,
    makeAggregateFilterWithFilter,
    checkFilter,
    addFilter,
    hasGetPredicate,
    makeGetPredicate,
    findFilterTable,

    makeListExpression,
    makeSortedTable,
    makeArgMaxMinTable,
    checkValidQuery,

    // projections
    resolveProjection,
    makeProjection,
    makeEventTableProjection,
    makeEventStreamProjection,
    makeTypeBasedTableProjection,
    makeTypeBasedStreamProjection,
    makeSingleFieldProjection,
    makeMultiFieldProjection,
    sayProjection,

    // streams
    makeEdgeFilterStream,
    tableToStream,

    isQueryProgram,
    isContinuousProgram,
    isCompleteCommand,
    replaceAnyParameterFromContext,
    fillNextSlot,
    addTimerToProgram,
    addFilterToProgram,
    makeMonitor,

    // joins
    filterTableJoin,
    arrayFilterTableJoin,
    hasConflictParam,

    // compute expressions
    makeComputeExpression,
    makeComputeProjExpression,
    makeComputeFilterExpression,
    makeComputeArgMinMaxExpression,
    makeAggComputeExpression,
    makeAggComputeProjExpression,
    makeAggComputeArgMinMaxExpression,

    makeWithinGeoDistanceExpression,

    iterateFilters,
    iterateFields,

    addGetPredicateJoin,
    addReverseGetPredicateJoin,
    addArrayJoin,
};<|MERGE_RESOLUTION|>--- conflicted
+++ resolved
@@ -255,13 +255,8 @@
                 return null;
         }
         const agg = new Ast.Value.Computation(aggregationOp, [
-<<<<<<< HEAD
-            field ? new Ast.Value.ArrayField(param, field.name) : param
-        ], [Type.Array(vtype), vtype], vtype);
-=======
             param ? new Ast.Value.ArrayField(param, field.name) : param
         ], [new Type.Array(vtype), vtype], vtype);
->>>>>>> cf078a09
         return new Ast.BooleanExpression.Compute(null, agg, op, value);
     }
     return null;

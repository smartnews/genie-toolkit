// -*- mode: js; indent-tabs-mode: nil; js-basic-offset: 4 -*-
//
// This file is part of ThingTalk
//
// Copyright 2017-2018 The Board of Trustees of the Leland Stanford Junior University
//
// Author: Giovanni Campagna <gcampagn@cs.stanford.edu>
//
// See COPYING for details

{
const assert = require('assert');

const ThingTalk = require('thingtalk');
const Ast = ThingTalk.Ast;
const Type = ThingTalk.Type;

// import the combinator library
const C = require('../ast_manip');

}

import './constants';
import './timers';
import './filters';
import './parameters';
import './aggregation';
import './computation';
import './who_questions';
import './schema.org';

if ($options.flags.bookkeeping)
    import './bookkeeping';
import './stream_tables';

// FIXME add more...

forward_get_do_command = {
    ('get' | 'take' | 'retrieve') table:if_filtered_table ('and then' | 'then') action:thingpedia_action if !complete => new Ast.Statement.Command(table, [action]);
    table:complete_get_command ('and then' | 'then' | ',') action:thingpedia_action if !complete => new Ast.Statement.Command(table, [action]);
    'after' ('you get' | 'taking' | 'getting' | 'retrieving') table:with_filtered_table action:thingpedia_action if !complete => new Ast.Statement.Command(table, [action]);
    ('get' | 'take' | 'retrieve') table:with_filtered_table ('and then' | 'then') action:thingpedia_action if !complete => new Ast.Statement.Command(table, [action]);

    // use X to do Y would be good sometimes but it gets confusing quickly
    //['${(get|use)} ${with_filtered_table} to ${thingpedia_action}', checkIfIncomplete(simpleCombine((table, action) => new Ast.Statement.Command(table, [action])))]
}

complete_forward_get_do_command = {
    forward_get_do_command if complete;

    !turking command:complete_forward_get_do_command ('with the same' | 'with identical' | 'using the same') joinArg:out_param_Any => {
        let actiontype = command.actions[0].schema.inReq[joinArg.name];
        if (!actiontype)
            return null;
        if (command.actions[0].in_params.some((p) => p.name === joinArg.name))
            return null;
        let commandtype = command.table.schema.out[joinArg.name];
        if (!commandtype || !Type.isAssignable(commandtype, actiontype))
            return null;

        let clone = command.actions[0].clone();
        clone.invocation.in_params.push(new Ast.InputParam(joinArg.name, joinArg));
        return new Ast.Statement.Command(command.table, [clone]);
    };
}

backward_get_do_command = {
    action:thingpedia_action 'after' ('getting' | 'taking' | 'you get' | 'you retrieve') table:with_filtered_table if !complete => new Ast.Statement.Command(table, [action]);
}

complete_get_do_command = {
    complete_forward_get_do_command;
    !turking backward_get_do_command if complete;
    action_replace_param_with_table if complete;
}

forward_when_do_rule = {
    // pp from when to do (optional)
    stream:stream action:thingpedia_action ('' | '.') => new Ast.Statement.Rule(stream, [action]);

    // pp from when to do (required)
    // this is because "monitor X and then Y" makes sense only if X flows into Y
    ('monitor' | 'watch') table:with_filtered_table ('and then' | 'then') action:thingpedia_action ('' | '.') if !complete => {
        if (!table.schema.is_monitorable)
            return null;
        return new Ast.Statement.Rule(new Ast.Stream.Monitor(table, null, table.schema), [action]);
    };
    !turking ('monitor' | 'watch') proj:projection_Any ('and then' | 'then') action:thingpedia_action ('' | '.') if !complete => {
        if (!proj.schema.is_monitorable)
            return null;
        if (proj.table.isAggregation)
            return null;
        if (proj.args[0] === 'picture_url')
            return null;
        let outParams = Object.keys(proj.table.schema.out);
        let stream;
        if (outParams.length === 1 && $options.flags.turking)
            return null;
        if (outParams.length === 1)
            stream = C.tableToStream(proj.table, null);
        else
            stream = C.tableToStream(proj.table, proj.args);
        if (!stream)
            return null;
        return new Ast.Statement.Rule(stream, [action]);
    };

    'check for new' table:complete_table ('and then' | 'then') action:thingpedia_action ('' | '.') if !complete => {
        if (!table.schema.is_monitorable)
            return null;
        return new Ast.Statement.Rule(new Ast.Stream.Monitor(table, null, table.schema), [action]);
    };
}

complete_forward_when_do_rule = {
    forward_when_do_rule if complete;

    !turking rule:complete_forward_when_do_rule ('with the same' | 'with identical' | 'using the same') joinArg:out_param_Any => {
        //if (rule.actions.length !== 1 || rule.actions[0].selector.isBuiltin)
        //    throw new TypeError('???');
        let actiontype = rule.actions[0].schema.inReq[joinArg.name];
        if (!actiontype)
            return null;
        if (rule.actions[0].in_params.some((p) => p.name === joinArg.name))
            return null;

        let commandtype = rule.stream.schema.out[joinArg.name];
        if (!commandtype || !Type.isAssignable(commandtype, actiontype))
            return null;
        if (joinArg.isEvent && (rule.stream.isTimer || rule.stream.isAtTimer))
            return null;

        let clone = rule.actions[0].clone();
        clone.invocation.in_params.push(new Ast.InputParam(joinArg.name, joinArg));
        return new Ast.Statement.Rule(rule.stream, [clone]);
    };
}

backward_when_do_rule = {
    action:thingpedia_action stream:stream ('' | '.') => new Ast.Statement.Rule(stream, [action]);

    action:thingpedia_action 'after checking for new' table:complete_table ('' | '.') if !complete => {
        if (!table.schema.is_monitorable)
            return null;
        return new Ast.Statement.Rule(new Ast.Stream.Monitor(table, null, table.schema), [action]);
    };
}
complete_when_do_rule = {
    complete_forward_when_do_rule;
    backward_when_do_rule if complete;

    !turking ('auto' | 'automatically' | 'continuously') stream:action_replace_param_with_stream if complete => stream;
    ?turking 'automatically' stream:action_replace_param_with_stream if complete => stream;
}

when_get_stream = {
    // pp from when to get (optional)
    // NOTE: the schema is not quite right but it's ok because the stream is complete
    // and the table is what we care about
    stream:stream table:thingpedia_get_command => C.checkNotSelfJoinStream(new Ast.Stream.Join(stream, table, [], table.schema));
    stream:stream ('get' | 'show me' | 'give me' | 'tell me' | 'retrieve') table:thingpedia_query => C.checkNotSelfJoinStream(new Ast.Stream.Join(stream, table, [], table.schema));
    stream:stream ('get' | 'show me' | 'give me' | 'tell me' | 'retrieve') ('' | 'what is') proj:projection_Any => {
        if (proj.isProjection) {
            if (!$options.flags.projection)
                return null;
            if (proj.args[0] === 'picture_url')
                return null;
            let outParams = Object.keys(proj.table.schema.out);
            if (outParams.length === 1)
                return null;
        }
        return C.checkNotSelfJoinStream(new Ast.Stream.Join(stream, proj, [], proj.schema));
    };

    table:thingpedia_get_command stream:stream => C.checkNotSelfJoinStream(new Ast.Stream.Join(stream, table, [], table.schema));
    ('get' | 'show me' | 'give me' | 'tell me' | 'retrieve') table:thingpedia_query stream:stream => C.checkNotSelfJoinStream(new Ast.Stream.Join(stream, table, [], table.schema));
    ('get' | 'show me' | 'give me' | 'tell me' | 'retrieve') proj:projection_Any stream:stream => {
        if (proj.isProjection) {
            if (!$options.flags.projection)
                return null;
            if (proj.args[0] === 'picture_url')
                return null;
            let outParams = Object.keys(proj.table.schema.out);
            if (outParams.length === 1)
                return null;
        }
        return C.checkNotSelfJoinStream(new Ast.Stream.Join(stream, proj, [], proj.schema));
    };
}
complete_when_get_stream = {
    when_get_stream if complete;
}

when_get_do_rule = {
    stream:stream command:complete_get_do_command => C.combineStreamCommand(stream, command);
    command:complete_get_do_command stream:stream => C.combineStreamCommand(stream, command);
}

timer_rule = {
    // timer => get => notify
    (
          timer:timer table:complete_get_command
        | timer:timer 'get' table:complete_table
        | 'get' table:complete_table timer:timer
        | timer:timer ('tell me' | 'give me' | 'show me' | 'present' | 'retrieve' | 'pull up') table:complete_table
        | ('tell me' | 'give me' | 'show me' | 'present' | 'retrieve' | 'pull up') table:complete_table timer:timer
    ) => new Ast.Statement.Rule(new Ast.Stream.Join(timer, table, [], table.schema), [C.notifyAction()]);
    // timer => do
    (
          timer:timer action:thingpedia_action
        | action:thingpedia_action timer:timer
        | 'i want to' action:thingpedia_action timer:timer
    ) if complete => new Ast.Statement.Rule(timer, [action]);
    // timer => get => do
    !primonly (
          timer:timer command:complete_get_do_command
        | command:complete_get_do_command timer:timer
    ) => new Ast.Statement.Rule(new Ast.Stream.Join(timer, command.table, [], command.table.schema), command.actions);
}

if ($options.standardSchemas.say) {
     $root = {
        (
             'notify me' stream:stream
           | ('alert me' | 'inform me' | 'let me know' | 'i get notified' | 'i get alerted') stream:stream
           | 'send me' ('a message' | 'an alert' | 'a notification' | 'a pop up notification' | 'a popup notification') stream:stream
        ) => C.makeProgram($options, new Ast.Statement.Rule(stream, [stream.isTimer || stream.isAtTimer ? C.builtinSayAction($options) : C.notifyAction()]));
        'send me a reminder' stream:timer => C.makeProgram($options, new Ast.Statement.Rule(stream, [C.builtinSayAction($options)]));
        'send me' ('a message' | 'an alert' | 'a notification' | 'a reminder' | 'a popup notification') stream:timer ('saying' | 'with the text') constant:constant_String => C.makeProgram($options, new Ast.Statement.Rule(stream, [C.builtinSayAction($options, constant)]));
        !turking {
            (
                  'alert me' stream:stream ('saying' | 'with the text') constant:constant_String
                | 'show' ('the notification' | 'the message' | 'a popup notification that says' | 'a popup containing') constant:constant_String stream:stream
             ) => C.makeProgram($options, new Ast.Statement.Rule(stream, [C.builtinSayAction($options, constant)]));
        }

        // now => say
        (
              'say' c:constant_String
            | 'send me a message saying' c:constant_String
            | 'show a popup that says' c:constant_String
        ) => C.makeProgram($options, new Ast.Statement.Command(null, [C.builtinSayAction($options, c)]));
    }
}

$root = {
    !primonly thingpedia_program if complete;

    // when => notify
    ('monitor' | 'watch') table:with_filtered_table => {
        if (!table.schema.is_monitorable)
            return null;
        return C.makeProgram($options, new Ast.Statement.Rule(new Ast.Stream.Monitor(table, null, table.schema), [C.notifyAction()]));
    };
    !turking ('monitor' | 'watch') proj:projection_Any => {
        if (!proj.schema.is_monitorable)
            return null;
        if (proj.table.isAggregation)
            return null;
        let stream = C.tableToStream(proj.table, proj.args);
        if (!stream)
            return null;
        let outParams = Object.keys(proj.table.schema.out);
        if (outParams.length === 1 && $options.flags.turking)
            return null;
        return C.makeProgram($options, new Ast.Statement.Rule(stream, [C.notifyAction()]));
    };
    ('let me know' | 'notify me') ('of' | 'about') ('changes' | 'updates') 'in' table:if_filtered_table => {
        let stream = C.tableToStream(table, null);
        if (!stream)
            return null;
        return C.makeProgram($options, new Ast.Statement.Rule(stream, [C.notifyAction()]));
    };
    !nofilter ('monitor' | 'watch') table:complete_table 'and' ('alert me' | 'notify me' | 'inform me' | 'warn me') ('if' | 'when') filter:atom_filter => {
        if (C.hasGetPredicate(filter))
            return null;
        if (table.schema.is_list || !C.checkFilter(table, filter))
            return null;
        table = C.addFilter(table, filter, $options);
        if (!table)
            return null;
        let stream = C.tableToStream(table, null);
        if (!stream)
            return null;
        return C.makeProgram($options, new Ast.Statement.Rule(stream, [C.notifyAction()]));
    };
    !turking ('let me know' | 'notify me') ('of' | 'about') ('changes' | 'updates') 'in' proj:projection_Any => {
        if (!proj.schema.is_monitorable)
            return null;
        if (proj.table.isAggregation)
            return null;
        let outParams = Object.keys(proj.table.schema.out);
        if (outParams.length === 1 && $options.flags.turking)
            return null;
        // note that we intentionally don't use tableToStream here, because we don't want to introduce edge filters
        return C.makeProgram($options, new Ast.Statement.Rule(new Ast.Stream.Monitor(proj.table, null, proj.table.schema), [C.notifyAction()]));
    };
    !nofilter ('alert me' | 'tell me' | 'notify me' | 'let me know') ('if' | 'when') filter:atom_filter 'in' table:complete_table ('for' | 'of') principal:constant_Entity__tt__username => {
        if (C.hasGetPredicate(filter))
            return null;
        if (!table.schema.is_monitorable || !C.checkFilter(table, filter))
            return null;
        if ($options.flags.turking && table.schema.is_list)
            return null;
        table = C.addFilter(table, filter, $options);
        if (!table)
            return null;
        let stream = C.tableToStream(table, null);
        if (!stream)
            return null;
        return C.makeProgram(new Ast.Statement.Rule(stream, [C.notifyAction()]), principal);
    };
    !nofilter ('if' | 'when') filter:atom_filter 'in' table:complete_table ('for' | 'of') principal:constant_Entity__tt__username 'then' ('alert me' | 'tell me' | 'notify me' | 'let me know')  => {
        if (C.hasGetPredicate(filter))
            return null;
        if (!table.schema.is_monitorable || !C.checkFilter(table, filter))
            return null;
        if ($options.flags.turking && table.schema.is_list)
            return null;
        table = C.addFilter(table, filter, $options);
        if (!table)
            return null;
        let stream = C.tableToStream(table, null);
        if (!stream)
            return null;
        return C.makeProgram(new Ast.Statement.Rule(stream, [C.notifyAction()]), principal);
    };
    !nofilter ('alert me' | 'tell me' | 'notify me' | 'let me know') ('if' | 'when') filter:atom_filter 'in' table:complete_table => {
        if (C.hasGetPredicate(filter))
            return null;
        if (!table.schema.is_monitorable || !C.checkFilter(table, filter))
            return null;
        if ($options.flags.turking && table.schema.is_list)
            return null;
        table = C.addFilter(table, filter, $options);
        if (!table)
            return null;
        let stream = C.tableToStream(table, null);
        if (!stream)
            return null;
        return C.makeProgram($options, new Ast.Statement.Rule(stream, [C.notifyAction()]));
    };
    !nofilter ('alert me' | 'tell me' | 'notify me' | 'let me know') ('if' | 'when') filter:edge_filter 'in' table:complete_table => {
        if (C.hasGetPredicate(filter))
            return null;
        if (!table.schema.is_monitorable || table.schema.is_list || !C.checkFilter(table, filter))
            return null;
        table = C.addFilter(table, filter, $options);
        if (!table)
            return null;
        let stream = C.tableToStream(table, null);
        if (!stream)
            return null;
        return C.makeProgram($options, new Ast.Statement.Rule(stream, [C.notifyAction()]));
    };

    // now => get => notify
    (
          table:complete_get_command
        | 'get' table:with_filtered_table
        | ('tell me' | 'give me' | 'show me' | 'present' | 'retrieve' | 'pull up') table:with_filtered_table
        | ('search' | 'find' | 'i want' | 'i need') table:with_filtered_table
        | ('what' | 'which') table:verb_filtered_table ('' | '?')
        | ('what' | 'which') table:one_be_filter_table ('' | '?')
        | ('what' | 'which') table:one_have_filter_table ('' | '?')
        | ('what' | 'which') table:one_verb_filter_table ('' | '?')
        | ('what' | 'which') table:two_be_filter_table ('' | '?')
        | ('what' | 'which') table:two_have_filter_table ('' | '?')
        | ('what' | 'which') table:two_verb_filter_table ('' | '?')
        | ('what' | 'which') 'are' ('the' | '') table:with_filtered_table ('' | '?')
        | ('what' | 'which') 'are' ('the' | '') table:one_with_filter_table ('' | '?')
        | ('what' | 'which') 'are' ('the' | '') table:one_which_filter_table ('' | '?')
        | ('what' | 'which') 'are' ('the' | '') table:one_clean_filter_table ('' | '?')
        | ('what' | 'which') 'are' ('the' | '') table:two_with_filter_table ('' | '?')
        | ('what' | 'which') 'are' ('the' | '') table:two_which_filter_table ('' | '?')
        | ('what' | 'which') 'are' ('the' | '') table:two_clean_filter_table ('' | '?')
    ) => C.makeProgram($options, new Ast.Statement.Command(table, [C.notifyAction()]));
    ( 'please' | '') ('list' | 'enumerate') table:with_filtered_table => {
        if (!table.schema.is_list)
            return null;
        return C.makeProgram($options, new Ast.Statement.Command(table, [C.notifyAction()]));
    };

    // now => get => notify with join
    (
          'get' table:schema_with_filtered_table_join
        | ('what' | 'which') 'are' ('the' | '') table:schema_with_filtered_table_join
        | ('what' | 'which') table:schema_have_filtered_table_join
    ) => C.makeProgram($options, new Ast.Statement.Command(table, [C.notifyAction()]));

    // now => get => notify (argmin, argmax)
    (
          ('search' | 'find' | 'retrieve' | 'tell me' |'show me' | 'present') 'the' table:with_arg_min_max_table
        | ('what' | 'which') 'is the' table:with_arg_min_max_table ('' | '?')
        | 'which' table:have_arg_min_max_table ('' | '?')
    ) => C.makeProgram($options, new Ast.Statement.Command(table, [C.notifyAction()]));

    // now => get => notify (who questions)
    !turking (
          ('who' | 'which person' | 'which individual') table:who_verb_filtered_table ('' | '?')
        | ('who' | 'which person' | 'which individual') table:who_one_be_filter_table ('' | '?')
        | ('who' | 'which person' | 'which individual') table:who_one_have_filter_table ('' | '?')
        | ('who' | 'which person' | 'which individual') table:who_one_verb_filter_table ('' | '?')
        | ('who' | 'which person' | 'which individual') table:who_two_be_filter_table ('' | '?')
        | ('who' | 'which person' | 'which individual') table:who_two_have_filter_table ('' | '?')
        | ('who' | 'which person' | 'which individual') table:who_two_verb_filter_table ('' | '?')
        | ('who is the person' | 'who is the one' | 'who is the individual') table:who_with_filtered_table ('' | '?')
        | ('who is the person' | 'who is the one' | 'who is the individual') table:who_one_with_filter_table ('' | '?')
        | ('who is the person' | 'who is the one' | 'who is the individual') table:who_one_which_filter_table ('' | '?')
        | ('who is the person' | 'who is the one' | 'who is the individual') table:who_one_clean_filter_table ('' | '?')
        | ('who is the person' | 'who is the one' | 'who is the individual') table:who_two_with_filter_table ('' | '?')
        | ('who is the person' | 'who is the one' | 'who is the individual') table:who_two_which_filter_table ('' | '?')
        | ('who is the person' | 'who is the one' | 'who is the individual') table:who_two_clean_filter_table ('' | '?')
        | 'whose' table:whose_filtered_table ('' | '?')
    ) => C.makeProgram($options, new Ast.Statement.Command(table, [C.notifyAction()]));
    ?turking (
          'who' table:who_verb_filtered_table ('' | '?')
        | 'who' table:who_one_be_filter_table ('' | '?')
        | 'who' table:who_one_have_filter_table ('' | '?')
        | 'who' table:who_one_verb_filter_table ('' | '?')
        | 'who' table:who_two_be_filter_table ('' | '?')
        | 'who' table:who_two_have_filter_table ('' | '?')
        | 'who' table:who_two_verb_filter_table ('' | '?')
        | 'whose' table:whose_filtered_table ( '' | '?')
    ) => C.makeProgram($options, new Ast.Statement.Command(table, [C.notifyAction()]));

    // now => get => say(...)
    // don't merge these, the output sizes are too small
    (
          ('get' | 'show me' | 'give me' | 'tell me' | 'say') proj:projection_Any
        | ('show me' | 'tell me' | 'say') 'what is' proj:projection_Any
    ) => C.sayProjectionProgram($options, proj);
    (
        'what is' proj:projection_Any ('' | '?')
        | 'who is' proj:projection_Entity__tt__username ('' | '?')
        | 'who is' proj:projection_Entity__tt__email_address ('' | '?')
    ) => {
        // FIXME: this should not happen
        if (proj.args.length === 0)
            return null;
        if (proj.schema.getArgType(proj.args[0]).isArray)
            return null;
        return C.sayProjectionProgram($options, proj);
    };
    (
        'what are' proj:projection_Any ('' | '?')
        | 'who are' proj:projection_Entity__tt__username ('' | '?')
        | 'who are' proj:projection_Entity__tt__email_address ('' | '?')
    ) => {
        // FIXME: this should not happen
        if (proj.args.length === 0)
            return null;
        if (!proj.schema.getArgType(proj.args[0]).isArray)
            return null;
        return C.sayProjectionProgram($options, proj);
    };

    // now => get => say(...) (where questions)
    ?turking 'where is the' table:with_filtered_table => {
        C.makeSingleFieldProjection($options, 'table', Type.Location, table, new Ast.Value.VarRef('geo'));
    };
    !turking 'where' ('is' | 'are') ('' | 'the') table:with_filtered_table => {
        C.makeSingleFieldProjection($options, 'table', Type.Location, table, new Ast.Value.VarRef('geo'));
    };

    !turking proj:projection_Any => C.sayProjectionProgram($options, proj);
    table:compute_question => C.makeProgram($options, new Ast.Statement.Command(table, [C.notifyAction()]));
    table:where_question => C.makeProgram($options, new Ast.Statement.Command(table, [C.notifyAction()]));

    // now => do
    (
          action:thingpedia_action
        | 'please' action:thingpedia_action
        | 'i need you to' action:thingpedia_action
        | 'i want to' action:thingpedia_action
        | 'i \'d like to' action:thingpedia_action
    ) if complete => C.makeProgram($options, new Ast.Statement.Command(null, [action]));

    // now => get => do
    !primonly command:complete_get_do_command => C.makeProgram($options, command);

    // when join get => notify/say(...)
    !primonly stream:complete_when_get_stream => {
        assert(stream.isJoin, `unexpected stream in when_get, found ${stream}`);
        if (stream.table.isProjection)
            return C.makeProgram($options, new Ast.Statement.Rule(new Ast.Stream.Join(stream.stream, stream.table.table, stream.in_params, stream.schema), [C.notifyAction()]));
        else
            return C.makeProgram($options, new Ast.Statement.Rule(stream, [C.notifyAction()]));
    };

    ?timer rule:timer_rule => C.makeProgram($options, rule);

    // when => do
    !primonly rule:complete_when_do_rule => C.makeProgram($options, rule);

    // when => get => do
    ?triple_commands rule:when_get_do_rule => C.makeProgram($options, rule);

    // setup commands
    ?remote_commands {
        (
              ('tell' | 'command' | 'order' | 'request' | 'ask') principal:constant_Entity__tt__username 'to' action:thingpedia_action
            | ('tell' | 'command' | 'order' | 'request' | 'inform') principal:constant_Entity__tt__username 'that' ('he needs' | 'she needs' | 'i need him' | 'i need her') 'to' action:thingpedia_action
        ) if complete => C.makeProgram($options, new Ast.Statement.Command(null, [action]), principal);
        (
              ('tell' | 'command' | 'order' | 'request' | 'ask') principal:constant_Entity__tt__username 'to get' table:complete_table 'and send it to me'
            | ('request' | 'ask') principal:constant_Entity__tt__username 'to get' table:complete_table
            | ('show me' | 'get') table:complete_table 'from' principal:constant_Entity__tt__username
            | ('show me' | 'get' | 'what is') principal:constant_Entity__tt__username '\'s' table:complete_table
            | ('tell' | 'command' | 'order' | 'request' | 'ask') principal:constant_Entity__tt__username 'to send me' table:complete_table
<<<<<<< HEAD
        ) => C.makeProgram($options, new Ast.Statement.Command(table, [C.notifyAction('return')]), principal);
        ('tell' | 'command' | 'order' | 'request' | 'ask') principal:constant_Entity__tt__username 'to' ('let me know' | 'inform me' | 'notify me' | 'alert me') stream:stream => C.makeProgram($options, new Ast.Statement.Rule(stream, [C.notifyAction('return')]), principal);
=======
        ) => C.makeProgram(new Ast.Statement.Command(table, [C.notifyAction('return')]), principal);
        ('tell' | 'command' | 'order' | 'request' | 'ask') principal:constant_Entity__tt__username 'to' ('let me know' | 'inform me' | 'notify me' | 'alert me') stream:stream => C.makeProgram(new Ast.Statement.Rule(stream, [C.notifyAction('return')]), principal);

        ?extended_timers {
            (
                ('tell' | 'command' | 'order' | 'request' | 'ask') principal:constant_Entity__tt__username 'to' action:thingpedia_action stream:timer
                | ('tell' | 'command' | 'order' | 'request' | 'inform') principal:constant_Entity__tt__username 'that' ('he needs' | 'she needs' | 'i need him' | 'i need her') 'to' action:thingpedia_action stream:timer
            ) if complete => C.makeProgram(new Ast.Statement.Rule(stream, [action]), principal);
        }
>>>>>>> 3cf39b57
    }

    // policies
    ?policies {
        ('anyone' | 'anybody' | 'everyone' | 'everybody') ('can' | 'is allowed to' | 'is permitted to' | 'has permission to' | 'has my permission to') action:thingpedia_action if complete => C.makePolicy(null, null, action);
        ('anyone' | 'anybody' | 'everyone' | 'everybody') ('can' | 'is allowed to' | 'is permitted to' | 'has permission to' | 'has my permission to') action:thingpedia_action 'if' filter:get_predicate_filter if complete => {
            if (!filter.isExternal)
                return null;
            let policy = C.makePolicy(null, null, action);
            if (!policy)
                return null;
            policy.action.filter = Ast.BooleanExpression.And([policy.action.filter, filter]);
            return policy;
        };
        ('anyone' | 'anybody' | 'everyone' | 'everybody') ('can' | 'is allowed to' | 'is permitted to' | 'has permission to' | 'has my permission to') ('get' | 'see' | 'access' | 'monitor' | 'read') table:if_filtered_table => C.makePolicy(null, table, null);
        source:constant_Entity__tt__username ('can' | 'is allowed to' | 'is permitted to' | 'has permission to' | 'has my permission to') action:thingpedia_action if complete => C.makePolicy(source, null, action);
        source:constant_Entity__tt__username ('can' | 'is allowed to' | 'is permitted to' | 'has permission to' | 'has my permission to') action:thingpedia_action 'if' filter:get_predicate_filter if complete => {
            if (!filter.isExternal)
                return null;
            let policy = C.makePolicy(source, null, action);
            if (!policy)
                return null;
            policy.action.filter = Ast.BooleanExpression.And([policy.action.filter, filter]);
            return policy;
        };
        source:constant_Entity__tt__username ('can' | 'is allowed to' | 'is permitted to' | 'has permission to' | 'has my permission to') ('get' | 'see' | 'access' | 'monitor' | 'read') table:if_filtered_table => C.makePolicy(source, table, null);
    }
}
<|MERGE_RESOLUTION|>--- conflicted
+++ resolved
@@ -508,20 +508,15 @@
             | ('show me' | 'get') table:complete_table 'from' principal:constant_Entity__tt__username
             | ('show me' | 'get' | 'what is') principal:constant_Entity__tt__username '\'s' table:complete_table
             | ('tell' | 'command' | 'order' | 'request' | 'ask') principal:constant_Entity__tt__username 'to send me' table:complete_table
-<<<<<<< HEAD
         ) => C.makeProgram($options, new Ast.Statement.Command(table, [C.notifyAction('return')]), principal);
         ('tell' | 'command' | 'order' | 'request' | 'ask') principal:constant_Entity__tt__username 'to' ('let me know' | 'inform me' | 'notify me' | 'alert me') stream:stream => C.makeProgram($options, new Ast.Statement.Rule(stream, [C.notifyAction('return')]), principal);
-=======
-        ) => C.makeProgram(new Ast.Statement.Command(table, [C.notifyAction('return')]), principal);
-        ('tell' | 'command' | 'order' | 'request' | 'ask') principal:constant_Entity__tt__username 'to' ('let me know' | 'inform me' | 'notify me' | 'alert me') stream:stream => C.makeProgram(new Ast.Statement.Rule(stream, [C.notifyAction('return')]), principal);
 
         ?extended_timers {
             (
                 ('tell' | 'command' | 'order' | 'request' | 'ask') principal:constant_Entity__tt__username 'to' action:thingpedia_action stream:timer
                 | ('tell' | 'command' | 'order' | 'request' | 'inform') principal:constant_Entity__tt__username 'that' ('he needs' | 'she needs' | 'i need him' | 'i need her') 'to' action:thingpedia_action stream:timer
-            ) if complete => C.makeProgram(new Ast.Statement.Rule(stream, [action]), principal);
+            ) if complete => C.makeProgram($options, new Ast.Statement.Rule(stream, [action]), principal);
         }
->>>>>>> 3cf39b57
     }
 
     // policies

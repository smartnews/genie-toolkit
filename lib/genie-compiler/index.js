// -*- mode: js; indent-tabs-mode: nil; js-basic-offset: 4 -*-
//
// This file is part of ThingTalk
//
// Copyright 2018 The Board of Trustees of the Leland Stanford Junior University
//
// Author: Giovanni Campagna <gcampagn@cs.stanford.edu>
//
// See COPYING for details
"use strict";

process.on('unhandledRejection', (up) => { throw up; });

const fs = require('fs');
const util = require('util');
const path = require('path');

const metagrammar = require('./grammar');

const runtime = require('../sentence-generator/runtime');

class Queue {
    constructor() {
        this.head = null;
        this.tail = null;
    }

    get empty() {
        return this.head === null;
    }

    push(data) {
        if (this.tail === null) {
            this.head = this.tail = {
                data: data,
                next: null
            };
        } else {
            this.tail.next = {
                data: data,
                next: null
            };
            this.tail = this.tail.next;
        }
    }

    peek() {
        if (this.head === null)
            return null;
        else
            return this.head.data;
    }

    pop() {
        if (this.head === null)
            return null;

        const data = this.head.data;
        this.head = this.head.next;
        if (this.head === null)
            this.tail = this.head;

        return data;
    }
}

const _importCache = {};
module.exports = async function compile(entrypoint) {
    entrypoint = path.resolve(entrypoint);

    const queue = new Queue();
    async function parse(filename) {
        if (_importCache[filename])
            return;

        const input = (await util.promisify(fs.readFile)(filename)).toString();

        // race-condition with parallel parse
        if (_importCache[filename])
            return;

        let parsed;
        try {
            parsed = metagrammar.parse(input);
        } catch(e) {
            console.error(e);
            throw e;
        }

        const dirname = path.dirname(filename);
        function recursiveQueue(statements) {
            for (let stmt of statements) {
                if (stmt.isImport) {
                    stmt.what = path.resolve(dirname, stmt.what);
                    if (!stmt.what.endsWith('.genie'))
                        stmt.what = stmt.what + '.genie';

                    queue.push(() => parse(stmt.what));
                } else if (stmt.isIf) {
                    recursiveQueue(stmt.iftrue);
                    recursiveQueue(stmt.iffalse);
                } else if (stmt.isFor) {
                    recursiveQueue(stmt.statements);
                }
            }
        }
        recursiveQueue(parsed.statements);

        function require_(req) {
            if (req.startsWith('./') || req.startsWith('../'))
                return require(path.resolve(dirname, req));
            else
                return require(req);
        }
        function import_(what) {
            return _importCache[what];
        }

<<<<<<< HEAD
        //console.log(parsed.codegen());
        const compiled = (new Function('require', '$import', '$runtime', parsed.codegen()))(require_, import_, runtime);
=======
        let compiled;
        try {
            compiled = (new Function('require', '$import', '$runtime', parsed.codegen()))(require_, import_, runtime);
        } catch(e) {
            console.error(parsed.codegen());
            throw e;
        }
>>>>>>> 3120204b
        _importCache[filename] = compiled;
    }

    queue.push(() => parse(entrypoint));
    while (!queue.empty) {
        const next = queue.pop();
        await next();
    }

    return _importCache[entrypoint];
};
module.exports._importCache = _importCache;<|MERGE_RESOLUTION|>--- conflicted
+++ resolved
@@ -116,10 +116,6 @@
             return _importCache[what];
         }
 
-<<<<<<< HEAD
-        //console.log(parsed.codegen());
-        const compiled = (new Function('require', '$import', '$runtime', parsed.codegen()))(require_, import_, runtime);
-=======
         let compiled;
         try {
             compiled = (new Function('require', '$import', '$runtime', parsed.codegen()))(require_, import_, runtime);
@@ -127,7 +123,6 @@
             console.error(parsed.codegen());
             throw e;
         }
->>>>>>> 3120204b
         _importCache[filename] = compiled;
     }
 

// -*- mode: js; indent-tabs-mode: nil; js-basic-offset: 4 -*-
//
// This file is part of Almond
//
// Copyright 2016-2017 The Board of Trustees of the Leland Stanford Junior University
//
// Author: Giovanni Campagna <gcampagn@cs.stanford.edu>
//
// See COPYING for details
"use strict";

const assert = require('assert');
const ThingTalk = require('thingtalk');
const Ast = ThingTalk.Ast;
const Describe = ThingTalk.Describe;

const ValueCategory = require('../semantic').ValueCategory;
const Helpers = require('../helpers');

const { slotFillSingle, slotFillProgram, concretizeValue, addDisplayToContact } = require('./slot_filling');

async function checkPermissionRule(dlg, principal, program, permissionRule) {
    dlg.reply(dlg._("Ok, I'll remember that."));
    const description = Describe.describePermissionRule(dlg.manager.gettext, permissionRule);
    await dlg.manager.permissions.addPermission(permissionRule, description);
    return await dlg.manager.permissions.checkIsAllowed(principal, program);
}

async function addFilter(dlg, rule) {
    //let firstTime = true;
    for (;;) {
        let prim;
        let filterCandidates = [];
        if (rule.query.isSpecified) {
            prim = rule.query;
            filterCandidates.push(...Helpers.makeFilterCandidates(rule.query));
        }
        if (rule.action.isSpecified) {
            prim = rule.action;
            filterCandidates.push(...Helpers.makeFilterCandidates(rule.action));
        }
        /*
        let filterCandidates = {
            trigger: makeFilterCandidates(rule.trigger),
            query: makeFilterCandidates(rule.query),
            action: makeFilterCandidates(rule.action)
        };
        let scope = {};
        let filterDescription = [
            rule.trigger.isSpecified ? Describe.describePermissionFunction(dlg.manager.gettext, rule.trigger, 'trigger', scope) : '',
            rule.query.isSpecified ? Describe.describePermissionFunction(dlg.manager.gettext, rule.query, 'query', scope) : '',
            rule.action.isSpecified ? Describe.describePermissionFunction(dlg.manager.gettext, rule.action, 'action', scope) : ''
        ];

        let primTypes = [];
        let filterCommandChoices = [];
        if (filterCandidates.trigger.length > 0) {
            primTypes.push('trigger');
            filterCommandChoices.push(dlg._("When: %s").format(filterDescription[0]));
        }
        if (filterCandidates.query.length > 0) {
            primTypes.push('query');
            filterCommandChoices.push(dlg._("Get: %s").format(filterDescription[1]));
        }
        if (filterCandidates.action.length > 0) {
            primTypes.push('action');
            filterCommandChoices.push(dlg._("Do: %s").format(filterDescription[2]));
        }
        filterCommandChoices.push(dlg._("Done"));
        filterCommandChoices.push(dlg._("Back"));

        let prim;
        let choice;
        if (!firstTime || primTypes.length > 1) {
            choice = await dlg.askChoices(dlg._("Pick the part you want to add restrictions to:"), filterCommandChoices);
            if (choice === filterCommandChoices.length - 2) {
                // done!
                return rule;
            }
            if (choice === filterCommandChoices.length - 1) {
                // go back to the top
                return null;
            }
            prim = rule[primTypes[choice]];
        } else {
            prim = rule[primTypes[0]];
            choice = 0;
        }
        let prim = rule[primTypes[choice]];
        */
        dlg.reply(dlg._("Choose the filter you want to add:"));

        Helpers.presentFilterCandidates(dlg, prim.schema, filterCandidates);

        // show the location weather and time
        dlg.replyButton('the time is before $time', {
            code: ['bookkeeping', 'filter', '@org.thingpedia.builtin.thingengine.builtin.get_time', '{', 'param:time:Time', '<=', 'SLOT_0', '}'],
            entities: {},
            slots: ['time'],
            slotTypes: {
                ['time']: 'Time'
            }
        });
        dlg.replyButton('the time is after $time', {
            code: ['bookkeeping', 'filter', '@org.thingpedia.builtin.thingengine.builtin.get_time', '{', 'param:time:Time', '>=', 'SLOT_0', '}'],
            entities: {},
            slots: ['time'],
            slotTypes: {
                ['time']: 'Time'
            }
        });
        dlg.replyButton('my location is $location', {
            code: ['bookkeeping', 'filter', '@org.thingpedia.builtin.thingengine.builtin.get_gps', '{', 'param:location:Location', '==', 'SLOT_0', '}'],
            entities: {},
            slots: ['location'],
            slotTypes: {
                ['location']: 'Location'
            }
        });
        dlg.replyButton('my location is not $location', {
            code: ['bookkeeping', 'filter', '@org.thingpedia.builtin.thingengine.builtin.get_gps', '{', 'not', 'param:location:Location', '==', 'SLOT_0', '}'],
            entities: {},
            slots: ['location'],
            slotTypes: {
                ['location']: 'Location'
            }
        });
        dlg.replySpecial(dlg._("Back"), 'back');

        await dlg.setContext(rule);
        let filterIntent = await dlg.expect(ValueCategory.PermissionResponse);
        if (filterIntent.isBack)
            return null;
        if (filterIntent.isPermissionRule)
            return filterIntent.rule;

        const originalFilter = prim.filter;

        let predicate = filterIntent.predicate;
        await predicate.typecheck(prim.schema, null, dlg.manager.schemas, {}, true);
        for (let slot of predicate.iterateSlots2(prim.schema, prim, {})) {
            if (slot instanceof Ast.Selector)
                continue;
<<<<<<< HEAD
            let argname = expr.name;
            if (expr.value.isUndefined) {
                let ptype = schema.inReq[argname] || schema.inOpt[argname] || schema.out[argname];

                let question = dlg._("What's the value of this filter?");
                let vtype = ptype;
                if (expr.operator === 'contains')
                    vtype = ptype.elem;

                prim.filter = Ast.BooleanExpression.And([originalFilter, predicate]).optimize();
                await dlg.setContext(rule);
                expr.value = await slotFillCustom(dlg, vtype, question);
            }
=======
            await slotFillSingle(dlg, slot);
>>>>>>> 2621a5be
        }

        prim.filter = Ast.BooleanExpression.And([originalFilter, predicate]).optimize();
        //firstTime = false;
        return rule;
    }
}

module.exports = async function permissionGrant(dlg, program, principal, identity) {
    // if we get here, there must be a permission manager that requires an interactive grant
    assert(dlg.manager.permissions !== null);

    const sourceContact = Ast.Value.Entity(identity, 'tt:contact', null);
    await addDisplayToContact(dlg, sourceContact);
    let contactName = sourceContact.display;
    if (!contactName)
        contactName = identity.split(':')[1];

    if (!dlg.platformData.contacts)
        dlg.platformData.contacts = [];
    dlg.platformData.contacts.push({
        principal: principal,
        display: contactName
    }, {
        principal: identity,
        display: contactName
    });

    for (let slot of program.iterateSlots2()) {
        if (slot instanceof Ast.Selector)
            continue;
        if (slot.isUndefined())
            continue;
        let ok = await concretizeValue(dlg, slot);
        if (!ok)
            return null;
    }

    // replace display of principal ("me") to the correct contact name based on identity
    program.rules.forEach((rule) => {
        rule.actions.forEach((action) => {
            if (action.channel === 'send' && action.schema.args.indexOf('__principal') > -1) {
                let index = action.schema.index['__principal'];
                action.in_params[index].value.display = contactName;
            }

        });
    });
    let description = Describe.describeProgram(dlg.manager.gettext, program);
    const icon = Helpers.getProgramIcon(program);
    dlg.icon = icon;

    let permissionRule = null, anybodyPermissionRule = null, emptyPermissionRule = null;
    let hasParam = false;
    try {
        permissionRule = program.convertToPermissionRule(principal, contactName);
        if (permissionRule) {
            anybodyPermissionRule = permissionRule.clone();
            anybodyPermissionRule.principal = Ast.BooleanExpression.True;
            if (anybodyPermissionRule.query.isSpecified)
                anybodyPermissionRule.query.filter = Ast.BooleanExpression.True;
            if (anybodyPermissionRule.action.isSpecified)
                anybodyPermissionRule.action.filter = Ast.BooleanExpression.True;
            emptyPermissionRule = permissionRule.clone();
            if (emptyPermissionRule.query.isSpecified) {
                if (!emptyPermissionRule.query.filter.isTrue)
                    hasParam = true;
                emptyPermissionRule.query.filter = Ast.BooleanExpression.True;
            }
            if (emptyPermissionRule.action.isSpecified) {
                if (!emptyPermissionRule.action.filter.isTrue)
                    hasParam = true;
                emptyPermissionRule.action.filter = Ast.BooleanExpression.True;
            }
        }
    } catch(e) {
        // FIXME this should never happen
        console.log('Failed to convert program to policy:', e.message);
        console.error(e.stack);
    }
    try {
        if (permissionRule) {
            //console.log('Converted into permission rule: ' + permissionRule.prettyprint());

            dlg.reply(dlg._("%s would like to %s.").format(contactName, description));

            for (;;) {
                dlg.icon = icon;
                dlg.replySpecial(dlg._("Yes this time"), 'yes');
                if (hasParam) {
                    dlg.replyButton(dlg._("Always from anybody (no restrictions)"), {
                        program: anybodyPermissionRule.prettyprint(),
                    });
                    dlg.replyButton(dlg._("Always from %s (no restrictions)").format(contactName), {
                        program: emptyPermissionRule.prettyprint(),
                    });
                    dlg.replyButton(dlg._("Always from %s (this exact request)").format(contactName), {
                        program: permissionRule.prettyprint(),
                    });
                } else {
                    dlg.replyButton(dlg._("Always from anybody"), {
                        program: anybodyPermissionRule.prettyprint(),
                    });
                    dlg.replyButton(dlg._("Always from %s").format(contactName), {
                        program: emptyPermissionRule.prettyprint(),
                    });
                }
                dlg.replySpecial(dlg._("No"), 'no');
                dlg.replySpecial(dlg._("Only if…"), 'maybe');

                await dlg.setContext(permissionRule);
                let answer = await dlg.expect(ValueCategory.PermissionResponse);
                if (answer.isYes)
                    return program;
                if (answer.isPermissionRule) {
                    let ok = await slotFillProgram(dlg, answer.rule);
                    if (!ok)
                        continue;

                    let description = Describe.describePermissionRule(dlg.manager.gettext, answer.rule);
                    await dlg.setContext(answer.rule);
                    ok = await dlg.ask(ValueCategory.YesNo, dlg._("Ok, so %s. Is that correct?")
                        .format(description));
                    if (!ok)
                        continue;
                    return await checkPermissionRule(dlg, principal, program, answer.rule);
                }
                if (answer.isMaybe) {
                    const filteredPermissionRule = emptyPermissionRule.clone();
                    let newRule = await addFilter(dlg, filteredPermissionRule);
                    if (!newRule)
                        continue;
                    let description = Describe.describePermissionRule(dlg.manager.gettext, newRule);
                    await dlg.setContext(newRule);
                    let ok = await dlg.ask(ValueCategory.YesNo, dlg._("Ok, so %s. Is that correct?")
                        .format(description));
                    if (!ok)
                        continue;
                    return await checkPermissionRule(dlg, principal, program, newRule);
                }
                return null;
            }
        } else {
            // we can't make a permission rule out of this...

            await dlg.setContext(program);
            let ok = await dlg.ask(ValueCategory.YesNo, dlg._("%s wants to %s").format(contactName, description));
            if (ok)
                return program;
            else
                return null;
        }
    } catch(e) {
        if (e.code === 'ECANCELLED')
            return null;
        throw e;
    }
};<|MERGE_RESOLUTION|>--- conflicted
+++ resolved
@@ -141,23 +141,7 @@
         for (let slot of predicate.iterateSlots2(prim.schema, prim, {})) {
             if (slot instanceof Ast.Selector)
                 continue;
-<<<<<<< HEAD
-            let argname = expr.name;
-            if (expr.value.isUndefined) {
-                let ptype = schema.inReq[argname] || schema.inOpt[argname] || schema.out[argname];
-
-                let question = dlg._("What's the value of this filter?");
-                let vtype = ptype;
-                if (expr.operator === 'contains')
-                    vtype = ptype.elem;
-
-                prim.filter = Ast.BooleanExpression.And([originalFilter, predicate]).optimize();
-                await dlg.setContext(rule);
-                expr.value = await slotFillCustom(dlg, vtype, question);
-            }
-=======
-            await slotFillSingle(dlg, slot);
->>>>>>> 2621a5be
+            await slotFillSingle(dlg, slot, rule);
         }
 
         prim.filter = Ast.BooleanExpression.And([originalFilter, predicate]).optimize();

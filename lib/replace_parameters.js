// -*- mode: js; indent-tabs-mode: nil; js-basic-offset: 4 -*-
//
// This file is part of ThingEngine
//
// Copyright 2018 The Board of Trustees of the Leland Stanford Junior University
//
// Author: Giovanni Campagna <gcampagn@cs.stanford.edu>
//
// See COPYING for details
"use strict";

const assert = require('assert');

const ThingTalk = require('thingtalk');
const Ast = ThingTalk.Ast;

const { coin, uniform, categorical } = require('./random');
const binarySearch = require('./binary_search');
const i18n = require('./i18n');
const { makeDummyEntity } = require('./utils');

function isGoodWord(word) {
    // filter out words that cannot be in the dataset,
    // because they would be either tokenized/preprocessed out or
    // they are unlikely to be used with voice
    return /^([a-zA-Z0-9-][a-zA-Z0-9.-]*|'s|,|\?)$/.test(word);
}
function isGoodSentence(sentence) {
    if (sentence.length < 3)
        return false;
    if (['.', ',', '?', '!', ' '].includes(sentence[0]))
        return false;
    return !/^(the|a|has|for|title|when|me|i|so|--|to|up|and|or|of|is|are|be|being|have|an|that|this|these|those|with|as|in|on|before|after)$/.test(sentence);
}

function isReplaceToken(tok) {
    return /^(?:GENERIC_ENTITY_|LOCATION_|QUOTED_STRING_|HASHTAG_|USERNAME_)/.test(tok);
}

const NON_REPLACEABLE_ENTITIES = ['tt:url', 'tt:phone_number', 'tt:email_address',
    'tt:function', 'tt:picture', 'tt:flow_token', 'tt:path_name'];
function isReplaceType(type) {
    return type.isLocation || type.isString ||
        (type.isEntity && NON_REPLACEABLE_ENTITIES.indexOf(type.type) < 0);
}

function unescape(symbol) {
    return symbol.replace(/_([0-9a-fA-Z]{2}|_)/g, (match, ch) => {
        if (ch === '_') return ch;
        return String.fromCharCode(parseInt(ch, 16));
    });
}

function constantToNN(constant) {
    let measure = /__const_NUMBER_([0-9]+)__([a-z0-9A-Z]+)/.exec(constant);
    if (measure !== null)
        return 'NUMBER_' + measure[1];

    return unescape(constant.substring('__const_'.length));
}

function adjustForLength(sentence, weight) {
    const length = sentence.split(' ').length;
    return weight / Math.exp((length-1)/3);
}

class WeightedValueList {
    constructor(values, weights) {
        assert.strictEqual(values.length, weights.length);

        this._values = values;

        if (weights.length > 0) {
            const cumsum = new Array(weights.length);
            cumsum[0] = adjustForLength(values[0], weights[0]);
            for (let i = 1; i < weights.length; i++)
                cumsum[i] = cumsum[i-1] + adjustForLength(values[i], weights[i]);
            this._cumsum = cumsum;
        } else {
            this._cumsum = [];
        }
    }

    get size() {
        return this._values.length;
    }

    sample(rng) {
        const sample = rng() * this._cumsum[this._cumsum.length-1];
        return this._values[binarySearch(this._cumsum, sample)];
    }
}

class UniformValueList {
    constructor(values) {
        this._values = values;
    }

    get size() {
        return this._values.length;
    }

    sample(rng) {
        return uniform(this._values, rng);
    }
}

class ValueListLoader {
    constructor(provider) {
        this._provider = provider;

        this._emptyList = new UniformValueList([]);
        this._cache = new Map;
    }

    get([valueListType, valueListName]) {
        if (valueListType === null && valueListName === null)
            return this._emptyList;
        const key = valueListType + ':' + valueListName;
        if (this._cache.has(key))
            return this._cache.get(key);

        const promise = this._load(valueListType, valueListName);
        this._cache.set(key, promise);
        return promise;
    }

    async _load(valueListType, valueListName) {
        const rows = await this._provider.get(valueListType, valueListName);

        let minWeight = Infinity, maxWeight = -Infinity;
        let sumWeight = 0;
        for (let row of rows) {
            minWeight = Math.min(row.weight, minWeight);
            maxWeight = Math.max(row.weight, maxWeight);
            sumWeight += row.weight;
        }

        // if all weights are approximately equal
        // (ie, the range is significantly smaller than the average)
        // we use a uniform sampler, which is faster
        if ((maxWeight - minWeight) / (sumWeight / rows.length) < 0.0001)
            return new UniformValueList(rows.map((r) => r.preprocessed));
        else
            return new WeightedValueList(rows.map((r) => r.preprocessed), rows.map((r) => r.weight));
    }
}

function *resampleIgnorableAndAbbreviations(langPack, ptype, sentence, rng) {
    if (!ptype.isEntity) {
        yield *sentence;
        return;
    }
    const ignorable = ptype.type.startsWith('sportradar') ? langPack.IGNORABLE_TOKENS['sportradar'] : (langPack.IGNORABLE_TOKENS[ptype.type] || []);

    for (let word of sentence) {
        if (ignorable.indexOf(word) >= 0) {
            if (coin(0.5, rng))
                yield word;
        } else if (word in langPack.ABBREVIATIONS) {
            yield uniform(langPack.ABBREVIATIONS[word], rng);
        } else {
            yield word;
        }
    }
}

function _default(v, def) {
    if (v === undefined)
        return def;
    else
        return v;
}

module.exports = class ParameterReplacer {
    constructor(schemas, constProvider, options) {
        this._schemas = schemas || null;
        this._loader = new ValueListLoader(constProvider);
        this._rng = _default(options.rng, Math.random);
        this._addFlag = _default(options.addFlag, false);
        this._langPack = i18n.get(options.locale);
        this._quotedProbability = _default(options.quotedProbability, 0.1);
        this._untypedStringProbability = _default(options.untypedStringProbability, 0.01);
        this._maxSpanLength = _default(options.maxSpanLength, 10);
        this._replaceLocations = _default(options.replaceLocations, true);
        this._debug = _default(options.debug, true);
        
        this._blowUpSynthetic = _default(options.syntheticExpandFactor, 5);
        this._blowUpNoQuote = _default(options.noQuoteExpandFactor, 10);
        this._blowUpParaphrasing = _default(options.paraphrasingExpandFactor, 30);
        this._blowUpAugmented = Math.floor(this._blowUpParaphrasing/2);

        this._warned = new Set;
    }
    
    _blowupFactor(example, params) {
        if (example.flags.synthetic)
            return this._blowUpSynthetic;
        if (params.size === 0)
            return this._blowUpNoQuote;
        if (example.flags.augmented)
            return this._blowUpAugmented;
        return this._blowUpParaphrasing;
    }

    async _getParamListKey(slot) {
        const prim = slot.primitive;
        if (prim === null && (
            slot.tag === 'filter.==.$source' ||
            slot.tag.startsWith('filter.in_array.$source') ||
            slot.tag === 'program.principal'))
            return ['string', 'tt:person_first_name'];

        if (!slot.type.isEntity && !slot.type.isString && !slot.type.isLocation)
            throw new TypeError(`Unexpected replaced type ${slot.type}`);

        if (slot.tag === 'attribute.name')
            return ['string', prim.selector.kind + ':__name'];

        let pname;
        if (slot.tag.startsWith('in_param.'))
            pname = slot.tag.split('.')[1];
        else if (slot.tag.startsWith('filter.'))
            pname = slot.tag.split('.')[2];
<<<<<<< HEAD
        else if (slot.tag.startsWith('compute.')) // do nothing
=======
        else if (slot.tag.startsWith('compute.'))
>>>>>>> d9761011
            ;
        else // other slots should have the right number
            throw new Error(`Unrecognized slot tag ${slot.tag}`);

        // HACK
        let arg = slot.arg || slot._arg;
        if (!arg && prim && prim.schema)
            arg = prim.schema.getArgument(pname);
        if (!arg) {
            if (!this._warned.has('noarg:' + slot.tag + ':' + slot.type)) {
                console.error(`Found no argument property for ${slot.tag}:${slot.type}`);
                this._warned.add('noarg:' +slot.tag + ':' + slot.type);
            }
        } else if (arg.annotations.string_values && arg.annotations.string_values.value) {
            return ['string', arg.annotations.string_values.toJS()];
        }

        if (slot.type.isEntity)
            return this._getEntityListKey(slot.type.type);

        return ['string', this._getFallbackParamListKey(slot)];
    }

    _getEntityListKey(entityType) {
        switch (entityType) {
        case 'tt:username':
        case 'tt:contact':
        case 'tt:email_address':
        case 'tt:phone_number':
            return ['string', 'tt:person_first_name'];

        case 'tt:hashtag':
            return ['string', 'tt:word'];
        case 'tt:path_name':
            return ['string', 'tt:path_name'];

        default:
            return ['entity', entityType];
        }
    }

    _getFallbackParamListKey(slot) {
        if (slot.type.isEntity)
            return this._getEntityListKey(slot.type)[1];
        if (slot.type.isLocation)
            return 'tt:location';

        switch (slot.tag) {
        case 'in_param.message':
        case 'in_param.snippet':
        case 'in_param.text':
        case 'in_param.description':
        case 'in_param.status':
        case 'in_param.body':
        case 'filter.=~.message':
        case 'filter.=~.snippet':
        case 'filter.=~.text':
        case 'filter.=~.description':
        case 'filter.=~.status':
        case 'filter.=~.body':
            return 'tt:long_free_text';

        default:
            return 'tt:short_free_text';
        }
    }

    async _sampleParam(slot) {
        let valueListKey = await this._getParamListKey(slot);
        const fallbackKey = this._getFallbackParamListKey(slot);
        if (valueListKey[0] === 'string' && valueListKey[1] !== fallbackKey &&
            coin(this._untypedStringProbability, this._rng))
            valueListKey = ['string', fallbackKey];

        let valueList = await this._loader.get(valueListKey);
        if (valueList.size === 0) {
            if (this._debug) {
                if (!this._warned.has('novalue:' + slot.tag + ':' + slot.type)) {
                    console.error(`Found no values for ${slot.tag}:${slot.type}`);
                    this._warned.add('novalue:' + slot.tag + ':' + slot.type);
                }
            }

            valueList = await this._loader.get(['string', fallbackKey]);
            if (valueList.size === 0)
                throw new Error(`Fallback value list is empty: missing required parameter list ${fallbackKey}`);
        }

        let operator;
        if (slot.tag.startsWith('filter.'))
            operator = slot.tag.split('.')[1];
        else
            operator = '==';
        if (operator === '=~') {
            let arg = slot.arg || slot._arg;
            if (arg && arg.type.isEntity)
                operator = '==';
        }

        let attempts = 10000;
        while (attempts > 0) {
            const sampled = valueList.sample(this._rng);
            let words = sampled.split(' ');
            words = Array.from(resampleIgnorableAndAbbreviations(this._langPack, slot.type, words, this._rng));

            if (operator === '=~') {
                let seq;
                if (words.length > 6) {
                    const sampledLengthIdx = categorical([0.3, 0.2, 0.1, 0.1, 0.05, 0.01], this._rng);
                    const length = [2,3,4,5,6][sampledLengthIdx];
                    const idx = Math.floor(this._rng() * (words.length-length));

                    seq = words.slice(idx, idx+length);
                } else if (words.length > 4) {
                    const sampledLengthIdx = categorical([0.4, 0.3, 0.2, 0.1], this._rng);
                    const length = [2,3,4][sampledLengthIdx];
                    const idx = Math.floor(this._rng() * (words.length-length));

                    seq = words.slice(idx, idx+length);
                } else if (words.length > 2) {
                    const sampledLengthIdx = categorical([0.5, 0.5], this._rng);
                    const length = [2,3][sampledLengthIdx];
                    const idx = Math.floor(this._rng() * (words.length-length));

                    seq = words.slice(idx, idx+length);
                } else {
                    seq = words;
                }
                if (seq.some((w) => !isGoodWord(w))) {
                    attempts -= 1;
                    continue;
                }
                const cand = seq.join(' ');
                if (!isGoodSentence(cand)) {
                    attempts -= 1;
                    continue;
                }
                return cand;
            }

            if (words.some((w) => !isGoodWord(w)) || words.length > this._maxSpanLength) {
                attempts -= 1;
                continue;
            }
            if (!isGoodSentence(sampled)) {
                attempts -= 1;
                continue;
            }

            return sampled;
        }

        return null;
    }

    async _replaceTokensInSentence(id, sentence, parameters, replacements) {
        let output = [];

        for (let token of sentence) {
            if (replacements.has(token)) {
                output.push(replacements.get(token));
            } else if (isReplaceToken(token)) {
                if (!parameters.has(token)) {
                    // ignore this: we might have decided not to replace the parameter
                    output.push(token);
                    continue;
                }
                const replace = await this._sampleParam(parameters.get(token));
                if (!replace) {
                    output.push(token);
                } else {
                    replacements.set(token, replace);
                    output.push(replace);
                }
            } else {
                output.push(token);
            }
        }
        return output;
    }

    _replaceTokensInProgram(program, replacements) {
        let output = [];
        for (let token of program) {
            if (replacements.has(token)) {
                if (token.startsWith('LOCATION_'))
                    output.push('location:');
                output.push('"', replacements.get(token), '"');
                if (token.startsWith('HASHTAG_'))
                    output.push('^^tt:hashtag');
                else if (token.startsWith('USERNAME_'))
                    output.push('^^tt:username');
                else if (token.startsWith('GENERIC_ENTITY_'))
                    output.push('^^' + token.substring('GENERIC_ENTITY_'.length, token.length-2));
            } else {
                assert(!token.startsWith('SLOT_'));
                output.push(token);
            }
        }
        return output;
    }

    _replaceWithSlot(code, entities) {
        let counter = 0;
        const out = [];
        for (let i = 0; i < code.length; i++) {
            const token = code[i];
            if (isReplaceToken(token)) {
                const slot = `SLOT_${counter++}`;

                const [,entityType, number] = /^(.*)_([0-9]+)$/.exec(token);
                let escaped = entityType.replace(/[:._]/g, (match) => {
                    if (match === '_')
                        return '__';
                    let code = match.charCodeAt(0);
                    return code < 16 ? '_0' + code.toString(16) : '_' + code.toString(16);
                });
                escaped += '_' + number;
                if (i < code.length - 1 && code[i+1].startsWith('unit:')) {
                    escaped = escaped + '__' + code[i+1].substring('unit:'.length);
                    i++;
                }

                const varref = new Ast.Value.VarRef(`__const_${escaped}`);
                varref.token = token;
                entities[slot] = varref;
                out.push(slot);
            } else if (/^[A-Z]/.test(token)) {
                entities[token] = makeDummyEntity(token);
                out.push(token);
            } else {
                out.push(token);
            }
        }

        return out;
    }

    async _computeReplaceableParameters(context, sentence, code) {
        const parameters = new Map;
        const contextEntities = new Set;
        for (let token of context) {
            if (isReplaceToken(token))
                contextEntities.add(token);
        }

        const sentenceEntities = new Set;
        for (let token of sentence) {
            if (isReplaceToken(token))
                sentenceEntities.add(token);
        }

        let entities = {};
        // replace all entities with SLOT_*, which allows us to pass a VarRef instead of a real value
        const replaced = this._replaceWithSlot(code, entities);

        const program = ThingTalk.NNSyntax.fromNN(replaced, entities);
        await program.typecheck(this._schemas, true);

        function isEntity(value) {
            if (value.isVarRef && value.name.startsWith(`__const_`)) {
                if (!value.token)
                    value.token = constantToNN(value.name);
                return true;
            } else {
                return false;
            }
        }

        for (let slot of program.iterateSlots2()) {
            if (slot instanceof Ast.Selector)
                continue;

            const value = slot.get();
            if (isEntity(value)) {
                if (slot.type.isAny) {
                    // ignore this parameter, it probably comes from a
                    // bookkeeping answer QUOTED_STRING_0 which we don't need to worry about
                    // because it would be never generated anyway
                    assert(program.isBookkeeping);
                }
                if (slot.type.isLocation && !this._replaceLocations)
                    continue;

                if (isReplaceType(slot.type)) {
                    assert(isReplaceToken(value.token));
                    parameters.set(value.token, slot);
                }
            }
        }

        for (let token of parameters.keys()) {
            // parameters that are present:
            // - both in the context and in the sentence: replaced so we understand whatever the user says, regardless of what's the real entity is
            // - only in the context: not replaced (copied over from context)
            // - only in the sentence: replaced (new entity, easy case)
            // - neither: warning (bug) + not replaced
            if (contextEntities.has(token) && !sentenceEntities.has(token)) {
                parameters.delete(token);
                continue;
            }

            if (/^(QUOTED_STRING|HASHTAG|USERNAME)_/.test(token)) {
                // with some probability, we leave the parameter quoted
                // this ensures that some sentences are trained with quotes too
                // which is useful because quoted sentences are more reliable
                // in the face of unks
                // we only do this for QUOTED_STRING, HASHTAG and USERNAME
                // (and not GENERIC_ENTITY) because those NER extractors are always
                // enabled, while the GENERIC_ENTITY one is enabled or disabled
                // in almond-tokenizer manually
                if (this._quotedProbability > 0 && coin(this._quotedProbability, this._rng))
                    parameters.delete(token);
            }
        }

        return parameters;
    }

    async process(example) {
        const sentence = example.preprocessed.split(' ');
        const program = example.target_code.split(' ');

        let parameters;
        try {
            parameters = await this._computeReplaceableParameters(example.context ? example.context.split(' '): [], sentence, program);
        } catch(e) {
            console.error(example);
            throw e;
        }

        const promises = [];
        for (let i = 0; i < this._blowupFactor(example, parameters); i++) {
            promises.push((async () => {
                const replacements = new Map();
                try {
                    const new_sentence = (await this._replaceTokensInSentence(example.id, sentence, parameters, replacements)).join(' ');
                    const new_program = (await this._replaceTokensInProgram(program, replacements)).join(' ');
                    let new_flags;

                    if (this._addFlag) {
                        new_flags = {};
                        if (example.flags)
                            Object.assign(new_flags, example.flags);
                        new_flags.replaced = true;
                    } else {
                        new_flags = example.flags || {};
                    }

                    return {
                        id: example.id + '-' + i,
                        type: example.type,
                        flags: new_flags,
                        context: example.context,
                        utterance: example.utterance,
                        preprocessed: new_sentence,
                        target_code: new_program
                    };
                } catch(e) {
                    console.error(example);
                    throw e;
                }
            })());
        }
        return Promise.all(promises);
    }
};<|MERGE_RESOLUTION|>--- conflicted
+++ resolved
@@ -222,11 +222,7 @@
             pname = slot.tag.split('.')[1];
         else if (slot.tag.startsWith('filter.'))
             pname = slot.tag.split('.')[2];
-<<<<<<< HEAD
         else if (slot.tag.startsWith('compute.')) // do nothing
-=======
-        else if (slot.tag.startsWith('compute.'))
->>>>>>> d9761011
             ;
         else // other slots should have the right number
             throw new Error(`Unrecognized slot tag ${slot.tag}`);

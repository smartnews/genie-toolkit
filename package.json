--- conflicted
+++ resolved
@@ -28,12 +28,8 @@
     "seedrandom": "^3.0.0",
     "sockaddr": "^1.0.1",
     "thingpedia": "~2.7.0-alpha.1",
-<<<<<<< HEAD
-    "thingtalk": "~1.10.0-alpha.5"
-=======
-    "thingtalk": "~1.10.0-alpha.1",
+    "thingtalk": "~1.10.0-alpha.5",
     "thingtalk-units": "^0.1.0"
->>>>>>> 90032963
   },
   "devDependencies": {
     "coveralls": "^3.0.0",

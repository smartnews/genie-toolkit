--- conflicted
+++ resolved
@@ -17,13 +17,9 @@
     "ip": "^1.1.5",
     "matrix-js-sdk": "^0.8.4",
     "olm": "https://matrix.org/packages/npm/olm/olm-2.2.2.tgz",
-<<<<<<< HEAD
-    "omlib": "github:Stanford-Mobisocial-IoT-Lab/omclient#master",
-=======
     "omlib": "github:Stanford-Mobisocial-IoT-Lab/omclient",
     "pouchdb-adapter-node-websql": "^6.3.4",
     "pouchdb-find": "^6.3.4",
->>>>>>> 18c5fd82
     "q": "^1.5.0",
     "sqlite3": "^3.1.13",
     "tmp": "0.0.31",
